--- conflicted
+++ resolved
@@ -2,23 +2,13 @@
     "lock": false,
     "tasks": {
         "check": "deno cache --check=all src/mod.ts",
-<<<<<<< HEAD
         "contribs": "npx --yes all-contributors-cli@6",
         "backport": "deno run --no-prompt --allow-read=. --allow-write=out/ bundling/build-cjs.ts src/mod.ts",
-=======
-        "backport": "deno run --no-prompt --allow-read=. --allow-write=. https://deno.land/x/deno2node@v1.9.0/src/cli.ts tsconfig.json",
->>>>>>> 1c238c0f
         "test": "deno test --seed=123456 --parallel ./test/",
         "dev": "deno fmt && deno lint && deno task test && deno task check",
         "coverage": "rm -rf ./test/cov_profile && deno task test --coverage=./test/cov_profile && deno coverage --lcov --output=./coverage.lcov ./test/cov_profile",
         "report": "genhtml ./coverage.lcov --output-directory ./test/coverage/ && echo 'Point your browser to test/coverage/index.html to see the test coverage report.'",
-<<<<<<< HEAD
-        "bundle-web": "mkdir -p out deno_cache && deno run --quiet --allow-net --allow-read --allow-env=DENO_AUTH_TOKENS --allow-write=out/,deno_cache/ bundling/bundle-web.ts dev src/mod.ts"
-=======
-        "bundle": "cd bundling && ./bundle-all.sh",
-        "bundle-web": "mkdir -p out deno_cache && cd bundling && DENO_DIR=$PWD/../deno_cache deno run --unstable --quiet --allow-net --allow-read --allow-env=DENO_DIR,XDG_CACHE_HOME,HOME,DENO_AUTH_TOKENS --allow-write=../out,$PWD/../deno_cache bundle-web.ts dev ../src/mod.ts",
-        "contribs": "deno run --allow-env --allow-read --allow-write=. --allow-net=api.github.com npm:all-contributors-cli"
->>>>>>> 1c238c0f
+        "bundle-web": "mkdir -p out deno_cache && deno run --quiet --allow-net --allow-read --allow-env=DENO_DIR,XDG_CACHE_HOME,HOME,DENO_AUTH_TOKENS--allow-write=out/,deno_cache/ bundling/bundle-web.ts dev src/mod.ts"
     },
     "fmt": {
         "indentWidth": 4,
