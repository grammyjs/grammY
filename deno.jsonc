{
    "lock": false,
    "imports": {
        "@grammyjs/debug": "jsr:@grammyjs/debug@^0.1.2",
        "@std/path": "jsr:@std/path@^1.0.8"
    },
    "tasks": {
<<<<<<< HEAD
        "check": "deno check --all src/mod.ts",
        "test": "deno test --seed=123456 test/",
        "ok": "deno fmt --check && deno lint && deno task test && deno task check",
        "fix": "deno fmt && deno lint --fix",
        // TODO: bring back coverage reports
        "contribs": "deno run --allow-env --allow-read --allow-write=. --allow-net=api.github.com --allow-sys npm:all-contributors-cli"
=======
        "check": "deno cache --allow-import src/mod.ts",
        "backport": "deno --no-prompt --allow-read=. --allow-write=. https://deno.land/x/deno2node@v1.13.0/src/cli.ts tsconfig.json",
        "test": "deno test --seed=123456 --parallel --allow-import ./test/",
        "dev": "deno fmt && deno lint && deno task test && deno task check",
        "coverage": "rm -rf ./test/cov_profile && deno task test --coverage=./test/cov_profile && deno coverage --lcov --output=./coverage.lcov ./test/cov_profile",
        "report": "genhtml ./coverage.lcov --output-directory ./test/coverage/ && echo 'Point your browser to test/coverage/index.html to see the test coverage report.'",
        "bundle-web": "mkdir -p out deno_cache && cd bundling && deno -ENRW bundle-web.ts dev ../src/mod.ts",
        "contribs": "deno -ERS --allow-write=. --allow-net=api.github.com npm:all-contributors-cli"
>>>>>>> 2f43a952
    },
    "fmt": {
        "indentWidth": 4,
        "proseWrap": "preserve"
    },
<<<<<<< HEAD
    "lint": {
        "rules": {
            "exclude": [
                "no-slow-types"
            ]
        }
    }
=======
    "compilerOptions": {}
>>>>>>> 2f43a952
}<|MERGE_RESOLUTION|>--- conflicted
+++ resolved
@@ -1,41 +1,18 @@
 {
     "lock": false,
     "imports": {
-        "@grammyjs/debug": "jsr:@grammyjs/debug@^0.1.2",
-        "@std/path": "jsr:@std/path@^1.0.8"
+        "@grammyjs/debug": "jsr:@grammyjs/debug@^0.1.2"
     },
     "tasks": {
-<<<<<<< HEAD
         "check": "deno check --all src/mod.ts",
         "test": "deno test --seed=123456 test/",
         "ok": "deno fmt --check && deno lint && deno task test && deno task check",
         "fix": "deno fmt && deno lint --fix",
         // TODO: bring back coverage reports
-        "contribs": "deno run --allow-env --allow-read --allow-write=. --allow-net=api.github.com --allow-sys npm:all-contributors-cli"
-=======
-        "check": "deno cache --allow-import src/mod.ts",
-        "backport": "deno --no-prompt --allow-read=. --allow-write=. https://deno.land/x/deno2node@v1.13.0/src/cli.ts tsconfig.json",
-        "test": "deno test --seed=123456 --parallel --allow-import ./test/",
-        "dev": "deno fmt && deno lint && deno task test && deno task check",
-        "coverage": "rm -rf ./test/cov_profile && deno task test --coverage=./test/cov_profile && deno coverage --lcov --output=./coverage.lcov ./test/cov_profile",
-        "report": "genhtml ./coverage.lcov --output-directory ./test/coverage/ && echo 'Point your browser to test/coverage/index.html to see the test coverage report.'",
-        "bundle-web": "mkdir -p out deno_cache && cd bundling && deno -ENRW bundle-web.ts dev ../src/mod.ts",
         "contribs": "deno -ERS --allow-write=. --allow-net=api.github.com npm:all-contributors-cli"
->>>>>>> 2f43a952
     },
     "fmt": {
         "indentWidth": 4,
         "proseWrap": "preserve"
-    },
-<<<<<<< HEAD
-    "lint": {
-        "rules": {
-            "exclude": [
-                "no-slow-types"
-            ]
-        }
     }
-=======
-    "compilerOptions": {}
->>>>>>> 2f43a952
 }