--- conflicted
+++ resolved
@@ -372,17 +372,11 @@
      * @param middleware The middleware to register
      */
     command(
-<<<<<<< HEAD
         command: MaybeArray<
             StringWithSuggestions<'start' | 'help' | 'settings'>
         >,
-        ...middleware: Array<Middleware<Filter<C, ':entities:bot_command'>>>
-    ): Composer<Filter<C, ':entities:bot_command'>> {
-=======
-        command: MaybeArray<string>,
         ...middleware: Array<Middleware<CommandContext<C>>>
     ): Composer<CommandContext<C>> {
->>>>>>> 4cd48a4e
         const atCommands = new Set<string>()
         const noAtCommands = new Set<string>()
         toArray(command).forEach(cmd => {
