--- conflicted
+++ resolved
@@ -308,24 +308,14 @@
         ...middleware: Array<Middleware<HearsContext<C>>>
     ): Composer<HearsContext<C>> {
         const trg = triggerFn(trigger)
-<<<<<<< HEAD
-        return this.on([':text', ':caption']).filter(ctx => {
-            const msg = ctx.message ?? ctx.channelPost
-            const txt = msg.text ?? msg.caption
-            return match(ctx, txt, trg)
-        }, ...middleware)
-=======
         return this.on([':text', ':caption']).filter(
             (ctx): ctx is HearsContext<C> => {
                 const msg = ctx.message ?? ctx.channelPost
-                if (msg === undefined) return false // TODO: remove after https://github.com/microsoft/TypeScript/pull/44771
                 const txt = msg.text ?? msg.caption
-                if (txt === undefined) return false // TODO: remove after https://github.com/microsoft/TypeScript/pull/44771
                 return match(ctx, txt, trg)
             },
             ...middleware
         )
->>>>>>> 6b2e3974
     }
 
     /**
