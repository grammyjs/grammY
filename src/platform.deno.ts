/** Are we running on Deno or in a web browser? */
<<<<<<< HEAD
export const isDeno = typeof Deno !== "undefined";
=======
const isDeno = typeof Deno !== "undefined";

// === Needed imports
import { type InputFileProxy } from "https://esm.sh/@grammyjs/types@v2.7.0";
import { basename } from "https://deno.land/std@0.136.0/path/mod.ts";
import { iterateReader } from "https://deno.land/std@0.136.0/streams/mod.ts";

// === Export all API types
export * from "https://esm.sh/@grammyjs/types@v2.7.0";
>>>>>>> d8d8c40b

// === Export debug
import d from "https://cdn.skypack.dev/debug@4.3.4";
export { d as debug };
const DEBUG = "DEBUG";
if (isDeno) {
    d.useColors = () => !Deno.noColor;
    const env = { name: "env", variable: DEBUG } as const;
    const res = await Deno.permissions.query(env);
    if (res.state === "granted") {
        const val = Deno.env.get(DEBUG);
        if (val) d.enable(val);
    }
}

// === Export system-specific operations
// Turn an AsyncIterable<Uint8Array> into a stream
export { readableStreamFromIterable as itrToStream } from "https://deno.land/std@0.136.0/streams/mod.ts";

// === Base configuration for `fetch` calls
export const baseFetchConfig = (_apiRoot: string) => ({});

<<<<<<< HEAD
// === InputFile handling and File augmenting
// Accessor for file data in `InputFile` instances
export const toRaw = Symbol("InputFile data");
=======
/** Something that looks like a URL. */
interface URLLike {
    /**
     * Identifier of the resource. Must be in a format that can be parsed by the
     * URL constructor.
     */
    url: string;
}

// === InputFile handling and File augmenting
// Accessor for file data in `InputFile` instances
export const toRaw = Symbol("InputFile data");

/**
 * An `InputFile` wraps a number of different sources for [sending
 * files](https://grammy.dev/guide/files.html#uploading-your-own-file).
 *
 * It corresponds to the `InputFile` type in the [Telegram Bot API
 * Reference](https://core.telegram.org/bots/api#inputfile).
 */
export class InputFile {
    private consumed = false;
    private readonly fileData: ConstructorParameters<typeof InputFile>[0];
    /**
     * Optional name of the constructed `InputFile` instance.
     *
     * Check out the
     * [documenation](https://grammy.dev/guide/files.html#uploading-your-own-file)
     * on sending files with `InputFile`.
     */
    public readonly filename?: string;
    /**
     * Constructs an `InputFile` that can be used in the API to send files.
     *
     * @param file A path to a local file or a `Buffer` or a `ReadableStream` that specifies the file data
     * @param filename Optional name of the file
     */
    constructor(
        file:
            | string
            | Blob
            | Deno.FsFile
            | URL
            | URLLike
            | Uint8Array
            | ReadableStream<Uint8Array>
            | Iterable<Uint8Array>
            | AsyncIterable<Uint8Array>,
        filename?: string,
    ) {
        this.fileData = file;
        filename ??= this.guessFilename(file);
        this.filename = filename;
        if (
            typeof file === "string" &&
            (file.startsWith("http:") || file.startsWith("https:"))
        ) {
            debug(
                `InputFile received the local file path '${file}' that looks like a URL. Is this a mistake?`,
            );
        }
    }
    private guessFilename(
        file: ConstructorParameters<typeof InputFile>[0],
    ): string | undefined {
        if (typeof file === "string") return basename(file);
        if (typeof file !== "object") return undefined;
        if ("url" in file) return basename(file.url);
        if (!(file instanceof URL)) return undefined;
        return basename(file.pathname) || basename(file.hostname);
    }
    async [toRaw](): Promise<
        Uint8Array | Iterable<Uint8Array> | AsyncIterable<Uint8Array>
    > {
        if (this.consumed) {
            throw new Error("Cannot reuse InputFile data source!");
        }
        const data = this.fileData;
        // Handle local files
        if (typeof data === "string") {
            if (!isDeno) {
                throw new Error(
                    "Reading files by path requires a Deno environment",
                );
            }
            const file = await Deno.open(data);
            return iterateReader(file);
        }
        if (data instanceof Blob) return data.stream();
        if (isDenoFile(data)) return iterateReader(data);
        // Handle URL and URLLike objects
        if (data instanceof URL) return fetchFile(data);
        if ("url" in data) return fetchFile(data.url);
        // Mark streams and iterators as consumed
        if (!(data instanceof Uint8Array)) this.consumed = true;
        // Return buffers and byte streams as-is
        return data;
    }
}

async function* fetchFile(url: string | URL): AsyncIterable<Uint8Array> {
    const { body } = await fetch(url instanceof URL ? url.href : url);
    if (body === null) {
        throw new Error(`Download failed, no response body from '${url}'`);
    }
    yield* body;
}
function isDenoFile(data: unknown): data is Deno.FsFile {
    return isDeno && data instanceof Deno.FsFile;
}

// === Export InputFile types
type GrammyTypes = InputFileProxy<InputFile>;

/** Wrapper type to bundle all methods of the Telegram API */
export type Telegram = GrammyTypes["Telegram"];

/** Utility type providing the argument type for the given method name or `{}` if the method does not take any parameters */
export type Opts<M extends keyof GrammyTypes["Telegram"]> =
    GrammyTypes["Opts"][M];

/** This object represents the content of a media message to be sent. It should be one of
- InputMediaAnimation
- InputMediaDocument
- InputMediaAudio
- InputMediaPhoto
- InputMediaVideo */
export type InputMedia = GrammyTypes["InputMedia"];
/** Represents a photo to be sent. */
export type InputMediaPhoto = GrammyTypes["InputMediaPhoto"];
/** Represents a video to be sent. */
export type InputMediaVideo = GrammyTypes["InputMediaVideo"];
/** Represents an animation file (GIF or H.264/MPEG-4 AVC video without sound) to be sent. */
export type InputMediaAnimation = GrammyTypes["InputMediaAnimation"];
/** Represents an audio file to be treated as music to be sent. */
export type InputMediaAudio = GrammyTypes["InputMediaAudio"];
/** Represents a general file to be sent. */
export type InputMediaDocument = GrammyTypes["InputMediaDocument"];
>>>>>>> d8d8c40b
<|MERGE_RESOLUTION|>--- conflicted
+++ resolved
@@ -1,17 +1,8 @@
 /** Are we running on Deno or in a web browser? */
-<<<<<<< HEAD
-export const isDeno = typeof Deno !== "undefined";
-=======
 const isDeno = typeof Deno !== "undefined";
-
-// === Needed imports
-import { type InputFileProxy } from "https://esm.sh/@grammyjs/types@v2.7.0";
-import { basename } from "https://deno.land/std@0.136.0/path/mod.ts";
-import { iterateReader } from "https://deno.land/std@0.136.0/streams/mod.ts";
 
 // === Export all API types
 export * from "https://esm.sh/@grammyjs/types@v2.7.0";
->>>>>>> d8d8c40b
 
 // === Export debug
 import d from "https://cdn.skypack.dev/debug@4.3.4";
@@ -34,147 +25,6 @@
 // === Base configuration for `fetch` calls
 export const baseFetchConfig = (_apiRoot: string) => ({});
 
-<<<<<<< HEAD
 // === InputFile handling and File augmenting
 // Accessor for file data in `InputFile` instances
-export const toRaw = Symbol("InputFile data");
-=======
-/** Something that looks like a URL. */
-interface URLLike {
-    /**
-     * Identifier of the resource. Must be in a format that can be parsed by the
-     * URL constructor.
-     */
-    url: string;
-}
-
-// === InputFile handling and File augmenting
-// Accessor for file data in `InputFile` instances
-export const toRaw = Symbol("InputFile data");
-
-/**
- * An `InputFile` wraps a number of different sources for [sending
- * files](https://grammy.dev/guide/files.html#uploading-your-own-file).
- *
- * It corresponds to the `InputFile` type in the [Telegram Bot API
- * Reference](https://core.telegram.org/bots/api#inputfile).
- */
-export class InputFile {
-    private consumed = false;
-    private readonly fileData: ConstructorParameters<typeof InputFile>[0];
-    /**
-     * Optional name of the constructed `InputFile` instance.
-     *
-     * Check out the
-     * [documenation](https://grammy.dev/guide/files.html#uploading-your-own-file)
-     * on sending files with `InputFile`.
-     */
-    public readonly filename?: string;
-    /**
-     * Constructs an `InputFile` that can be used in the API to send files.
-     *
-     * @param file A path to a local file or a `Buffer` or a `ReadableStream` that specifies the file data
-     * @param filename Optional name of the file
-     */
-    constructor(
-        file:
-            | string
-            | Blob
-            | Deno.FsFile
-            | URL
-            | URLLike
-            | Uint8Array
-            | ReadableStream<Uint8Array>
-            | Iterable<Uint8Array>
-            | AsyncIterable<Uint8Array>,
-        filename?: string,
-    ) {
-        this.fileData = file;
-        filename ??= this.guessFilename(file);
-        this.filename = filename;
-        if (
-            typeof file === "string" &&
-            (file.startsWith("http:") || file.startsWith("https:"))
-        ) {
-            debug(
-                `InputFile received the local file path '${file}' that looks like a URL. Is this a mistake?`,
-            );
-        }
-    }
-    private guessFilename(
-        file: ConstructorParameters<typeof InputFile>[0],
-    ): string | undefined {
-        if (typeof file === "string") return basename(file);
-        if (typeof file !== "object") return undefined;
-        if ("url" in file) return basename(file.url);
-        if (!(file instanceof URL)) return undefined;
-        return basename(file.pathname) || basename(file.hostname);
-    }
-    async [toRaw](): Promise<
-        Uint8Array | Iterable<Uint8Array> | AsyncIterable<Uint8Array>
-    > {
-        if (this.consumed) {
-            throw new Error("Cannot reuse InputFile data source!");
-        }
-        const data = this.fileData;
-        // Handle local files
-        if (typeof data === "string") {
-            if (!isDeno) {
-                throw new Error(
-                    "Reading files by path requires a Deno environment",
-                );
-            }
-            const file = await Deno.open(data);
-            return iterateReader(file);
-        }
-        if (data instanceof Blob) return data.stream();
-        if (isDenoFile(data)) return iterateReader(data);
-        // Handle URL and URLLike objects
-        if (data instanceof URL) return fetchFile(data);
-        if ("url" in data) return fetchFile(data.url);
-        // Mark streams and iterators as consumed
-        if (!(data instanceof Uint8Array)) this.consumed = true;
-        // Return buffers and byte streams as-is
-        return data;
-    }
-}
-
-async function* fetchFile(url: string | URL): AsyncIterable<Uint8Array> {
-    const { body } = await fetch(url instanceof URL ? url.href : url);
-    if (body === null) {
-        throw new Error(`Download failed, no response body from '${url}'`);
-    }
-    yield* body;
-}
-function isDenoFile(data: unknown): data is Deno.FsFile {
-    return isDeno && data instanceof Deno.FsFile;
-}
-
-// === Export InputFile types
-type GrammyTypes = InputFileProxy<InputFile>;
-
-/** Wrapper type to bundle all methods of the Telegram API */
-export type Telegram = GrammyTypes["Telegram"];
-
-/** Utility type providing the argument type for the given method name or `{}` if the method does not take any parameters */
-export type Opts<M extends keyof GrammyTypes["Telegram"]> =
-    GrammyTypes["Opts"][M];
-
-/** This object represents the content of a media message to be sent. It should be one of
-- InputMediaAnimation
-- InputMediaDocument
-- InputMediaAudio
-- InputMediaPhoto
-- InputMediaVideo */
-export type InputMedia = GrammyTypes["InputMedia"];
-/** Represents a photo to be sent. */
-export type InputMediaPhoto = GrammyTypes["InputMediaPhoto"];
-/** Represents a video to be sent. */
-export type InputMediaVideo = GrammyTypes["InputMediaVideo"];
-/** Represents an animation file (GIF or H.264/MPEG-4 AVC video without sound) to be sent. */
-export type InputMediaAnimation = GrammyTypes["InputMediaAnimation"];
-/** Represents an audio file to be treated as music to be sent. */
-export type InputMediaAudio = GrammyTypes["InputMediaAudio"];
-/** Represents a general file to be sent. */
-export type InputMediaDocument = GrammyTypes["InputMediaDocument"];
->>>>>>> d8d8c40b
+export const toRaw = Symbol("InputFile data");