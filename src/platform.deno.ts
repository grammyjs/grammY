const isDeno = typeof Deno !== "undefined";

// === Needed imports
import { InputFileProxy } from "https://cdn.skypack.dev/@grammyjs/types@v2.3.1?dts";
import { basename } from "https://deno.land/std@0.113.0/path/mod.ts";
import { iterateReader } from "https://deno.land/std@0.113.0/streams/mod.ts";

// === Export all API types
export * from "https://cdn.skypack.dev/@grammyjs/types@v2.3.1?dts";

// === Export debug
import debug from "https://cdn.skypack.dev/debug@^4.3.2";
export { debug };
if (isDeno) {
    debug.useColors = () => !Deno.noColor;
    try {
        const val = Deno.env.get("DEBUG");
        if (val) debug.enable(val);
    } catch {
        // cannot access env var, treat as if it is not set
    }
}

// === Export system-specific operations
// Turn an AsyncIterable<Uint8Array> into a stream
export { readableStreamFromIterable as itrToStream } from "https://deno.land/std@0.113.0/streams/mod.ts";
// Turn a file path into an AsyncIterable<Uint8Array>
export const streamFile = isDeno
    ? (path: string) => Deno.open(path).then(iterateReader)
    : () => {
        throw new Error("Reading files by path requires a Deno environment");
    };

// === Base configuration for `fetch` calls
export const baseFetchConfig = {};

/** Something that looks like a URL. */
interface URLLike {
    /**
     * Identifier of the resouce. Must be in a format that can be parsed by the
     * URL constructor.
     */
    url: string;
}

// === InputFile handling and File augmenting
// Accessor for file data in `InputFile` instances
export const inputFileData = Symbol("InputFile data");

/**
 * An `InputFile` wraps a number of different sources for [sending
 * files](https://grammy.dev/guide/files.html#uploading-your-own-file).
 *
 * It corresponds to the `InputFile` type in the [Telegram Bot API
 * Reference](https://core.telegram.org/bots/api#inputfile).
 */
export class InputFile {
    private consumed = false;
    private readonly fileData: ConstructorParameters<typeof InputFile>[0];
    /**
     * Optional name of the constructed `InputFile` instance.
     *
     * Check out the
     * [documenation](https://grammy.dev/guide/files.html#uploading-your-own-file)
     * on sending files with `InputFile`.
     */
    public readonly filename?: string;
    /**
     * Constructs an `InputFile` that can be used in the API to send files.
     *
     * @param file A path to a local file or a `Buffer` or a `ReadableStream` that specifies the file data
     * @param filename Optional name of the file
     */
    constructor(
        file:
            | string
            | URL
            | URLLike
            | Uint8Array
            | ReadableStream<Uint8Array>
            | AsyncIterable<Uint8Array>,
        filename?: string,
    ) {
        this.fileData = file;
        if (filename === undefined && typeof file === "string") {
            filename = basename(file);
        }
        this.filename = filename;
    }
    get [inputFileData]() {
        if (this.consumed) {
            throw new Error("Cannot reuse InputFile data source!");
        }
<<<<<<< HEAD
        const data = this.fileData;
        if (typeof data !== "string" && (!(data instanceof Uint8Array))) {
            this.consumed = true;
        }
        return data;
    }
=======
        let data = this.fileData;
        if (
            typeof data === "object" && ("url" in data || data instanceof URL)
        ) {
            data = fetchFile(data instanceof URL ? data : data.url);
        } else if (
            typeof data !== "string" && (!(data instanceof Uint8Array))
        ) {
            this.consumed = false;
        }
        return data;
    }
}

async function* fetchFile(url: string | URL): AsyncIterable<Uint8Array> {
    const { body } = await fetch(url);
    if (body === null) {
        throw new Error(
            `Download failed, no response body from '${url}'`,
        );
    }
    yield* body;
>>>>>>> fb40133e
}

// === Export InputFile types
type GrammyTypes = InputFileProxy<InputFile>;

/** Wrapper type to bundle all methods of the Telegram API */
export type Telegram = GrammyTypes["Telegram"];

/** Utility type providing the argument type for the given method name or `{}` if the method does not take any parameters */
export type Opts<M extends keyof GrammyTypes["Telegram"]> =
    GrammyTypes["Opts"][M];

/** This object represents the content of a media message to be sent. It should be one of
- InputMediaAnimation
- InputMediaDocument
- InputMediaAudio
- InputMediaPhoto
- InputMediaVideo */
export type InputMedia = GrammyTypes["InputMedia"];
/** Represents a photo to be sent. */
export type InputMediaPhoto = GrammyTypes["InputMediaPhoto"];
/** Represents a video to be sent. */
export type InputMediaVideo = GrammyTypes["InputMediaVideo"];
/** Represents an animation file (GIF or H.264/MPEG-4 AVC video without sound) to be sent. */
export type InputMediaAnimation = GrammyTypes["InputMediaAnimation"];
/** Represents an audio file to be treated as music to be sent. */
export type InputMediaAudio = GrammyTypes["InputMediaAudio"];
/** Represents a general file to be sent. */
export type InputMediaDocument = GrammyTypes["InputMediaDocument"];<|MERGE_RESOLUTION|>--- conflicted
+++ resolved
@@ -91,14 +91,6 @@
         if (this.consumed) {
             throw new Error("Cannot reuse InputFile data source!");
         }
-<<<<<<< HEAD
-        const data = this.fileData;
-        if (typeof data !== "string" && (!(data instanceof Uint8Array))) {
-            this.consumed = true;
-        }
-        return data;
-    }
-=======
         let data = this.fileData;
         if (
             typeof data === "object" && ("url" in data || data instanceof URL)
@@ -107,7 +99,7 @@
         } else if (
             typeof data !== "string" && (!(data instanceof Uint8Array))
         ) {
-            this.consumed = false;
+            this.consumed = true;
         }
         return data;
     }
@@ -121,7 +113,6 @@
         );
     }
     yield* body;
->>>>>>> fb40133e
 }
 
 // === Export InputFile types
