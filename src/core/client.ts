import { baseFetchConfig, debug as d } from "../platform.deno.ts";
import {
    type ApiMethods as Telegram,
    type ApiResponse,
    type Opts,
<<<<<<< HEAD
} from "../types.ts";
import { GrammyError, HttpError } from "./error.ts";
=======
    type Telegram,
} from "../platform.deno.ts";
import { toGrammyError, toHttpError } from "./error.ts";
>>>>>>> d8d8c40b
import {
    createFormDataPayload,
    createJsonPayload,
    requiresFormDataUpload,
} from "./payload.ts";
const debug = d("grammy:core");

export type Methods<R extends RawApi> = string & keyof R;

// Available under `bot.api.raw`
/**
 * Represents the raw Telegram Bot API with all methods specified 1:1 as
 * documented on the website (https://core.telegram.org/bots/api).
 *
 * Every method takes an optional `AbortSignal` object that allows to cancel the
 * API call if desired.
 */
export type RawApi = {
    [M in keyof Telegram]: Parameters<Telegram[M]>[0] extends undefined
        ? (signal?: AbortSignal) => Promise<ReturnType<Telegram[M]>>
        : (
            args: Opts<M>,
            signal?: AbortSignal,
        ) => Promise<ReturnType<Telegram[M]>>;
};

export type Payload<M extends Methods<R>, R extends RawApi> = M extends unknown
    ? R[M] extends (signal?: AbortSignal) => unknown // deno-lint-ignore ban-types
        ? {} // deno-lint-ignore no-explicit-any
    : R[M] extends (args: any, signal?: AbortSignal) => unknown
        ? Parameters<R[M]>[0]
    : never
    : never;

/**
 * Small utility interface that abstracts from webhook reply calls of different
 * web frameworks.
 */
export interface WebhookReplyEnvelope {
    send?: (payload: string) => void | Promise<void>;
}

/**
 * Type of a function that can perform an API call. Used for Transformers.
 */
export type ApiCallFn<R extends RawApi = RawApi> = <M extends Methods<R>>(
    method: M,
    payload: Payload<M, R>,
    signal?: AbortSignal,
) => Promise<ApiResponse<ApiCallResult<M, R>>>;

type ApiCallResult<M extends Methods<R>, R extends RawApi> = R[M] extends
    (...args: unknown[]) => unknown ? Awaited<ReturnType<R[M]>> : never;

/**
 * API call transformers are functions that can access and modify the method and
 * payload of an API call on the fly. This can be useful if you want to
 * implement rate limiting or other things against the Telegram Bot API.
 *
 * Confer the grammY
 * [documentation](https://grammy.dev/advanced/transformers.html) to read more
 * about how to use transformers.
 */
export type Transformer<R extends RawApi = RawApi> = <M extends Methods<R>>(
    prev: ApiCallFn<R>,
    method: M,
    payload: Payload<M, R>,
    signal?: AbortSignal,
) => Promise<ApiResponse<ApiCallResult<M, R>>>;
export type TransformerConsumer<R extends RawApi = RawApi> = TransformableApi<
    R
>["use"];
/**
 * A transformable API enhances the `RawApi` type by transformers.
 */
export interface TransformableApi<R extends RawApi = RawApi> {
    /**
     * Access to the raw API that the tranformers will be installed on.
     */
    raw: R;
    /**
     * Can be used to register any number of transformers on the API.
     */
    use: (...transformers: Transformer<R>[]) => this;
    /**
     * Returns a readonly list or the currently installed transformers. The list
     * is sorted by time of installation where index 0 represents the
     * transformer that was installed first.
     */
    installedTransformers: Transformer<R>[];
}

// Transformer base functions
function concatTransformer<R extends RawApi>(
    prev: ApiCallFn<R>,
    trans: Transformer<R>,
): ApiCallFn<R> {
    return (method, payload, signal) => trans(prev, method, payload, signal);
}

/**
 * Options to pass to the API client that eventually connects to the Telegram
 * Bot API server and makes the HTTP requests.
 */
export interface ApiClientOptions {
    /**
     * Root URL of the Telegram Bot API server. Default:
     * https://api.telegram.org
     */
    apiRoot?: string;
    /**
     * URL builder function for API calls. Can be used to modify which API
     * server should be called.
     *
     * @param root The URL that was passed in `apiRoot`, or its default value
     * @param token The bot's token that was passed when creating the bot
     * @param method The API method to be called, e.g. `getMe`
     * @returns The URL that will be fetched during the API call
     */
    buildUrl?: (root: string, token: string, method: string) => string | URL;
    /**
     * Maximum number of seconds that a request to the Bot API server may take.
     * If a request has not completed before this time has elapsed, grammY
     * aborts the request and errors. Without such a timeout, networking issues
     * may cause your bot to leave open a connection indefinitely, which may
     * effectively make your bot freeze.
     *
     * You probably do not have to care about this option. In rare cases, you
     * may want to adjust it if you are transferring large files via slow
     * connections to your own Bot API server.
     *
     * The default number of seconds is `500`, which corresponds to 8 minutes
     * and 20 seconds. Note that this is also the value that is hard-coded in
     * the official Bot API server, so you cannot perform any successful
     * requests that exceed this time frame (even if you would allow it in
     * grammY). Setting this option to higher than the default only makes sense
     * with a custom Bot API server.
     */
    timeoutSeconds?: number;
    /**
     * If the bot is running on webhooks, as soon as the bot receives an update
     * from Telegram, it is possible to make up to one API call in the response
     * to the webhook request. As a benefit, this saves your bot from making up
     * to one HTTP request per update. However, there are a number of drawbacks
     * to using this:
     * 1) You will not be able to handle potential errors of the respective API
     *    call. This includes rate limiting errors, so sent messages can be
     *    swallowed by the Bot API server and there is no way to detect if a
     *    message was actually sent or not.
     * 2) More importantly, you also won't have access to the response object,
     *    so e.g. calling `sendMessage` will not give you access to the message
     *    you sent.
     * 3) Furthermore, it is not possible to cancel the request. The
     *    `AbortSignal` will be disregarded.
     * 4) Note also that the types in grammY do not reflect the consequences of
     *    a performed webhook callback! For instance, they indicate that you
     *    always receive a response object, so it is your own responsibility to
     *    make sure you're not screwing up while using this minor performance
     *    optimization.
     *
     * With this warning out of the way, here is what you can do with the
     * `canUseWebhookReply` option: it can be used to pass a function that
     * determines whether to use webhook reply for the given method. It will
     * only be invoked if the payload can be sent as JSON. It will not be
     * invoked again for a given update after it returned `true`, indicating
     * that the API call should be performed as a webhook send. In other words,
     * subsequent API calls (during the same update) will always perform their
     * own HTTP requests.
     *
     * @param method The method to call
     */
    canUseWebhookReply?: (method: string) => boolean;
    /**
     * Base configuration for `fetch` calls. Specify any additional parameters
     * to use when fetching a method of the Telegram Bot API. Default: `{
     * compress: true }` (Node), `{}` (Deno)
     */
    baseFetchConfig?: Omit<
        NonNullable<Parameters<typeof fetch>[1]>,
        "method" | "headers" | "body"
    >;
    /**
     * When the network connection is unreliable and some API requests fail
     * because of that, grammY will throw errors that tell you exactly which
     * requests failed. However, the error messages do not disclose the fetched
     * URL as it contains your bot's token. Logging it may lead to token leaks.
     *
     * If you are sure that no logs are ever posted in Telegram chats, GitHub
     * issues, or otherwise shared, you can set this option to `true` in order
     * to obtain more detailed logs that may help you debug your bot. The
     * default value is `false`, meaning that the bot token is not logged.
     */
    sensitiveLogs?: boolean;
}

class ApiClient<R extends RawApi> {
    private readonly options: Required<ApiClientOptions>;

    private hasUsedWebhookReply = false;

    readonly installedTransformers: Transformer<R>[] = [];

    constructor(
        private readonly token: string,
        options: ApiClientOptions = {},
        private readonly webhookReplyEnvelope: WebhookReplyEnvelope = {},
    ) {
        const apiRoot = options.apiRoot ?? "https://api.telegram.org";
        this.options = {
            apiRoot,
            buildUrl: options.buildUrl ??
                ((root, token, method) => `${root}/bot${token}/${method}`),
            timeoutSeconds: options.timeoutSeconds ?? 500,
            baseFetchConfig: {
                ...baseFetchConfig(apiRoot),
                ...options.baseFetchConfig,
            },
            canUseWebhookReply: options.canUseWebhookReply ?? (() => false),
            sensitiveLogs: options.sensitiveLogs ?? false,
        };
        if (this.options.apiRoot.endsWith("/")) {
            throw new Error(
                `Remove the trailing '/' from the 'apiRoot' option (use '${
                    this.options.apiRoot.substring(
                        0,
                        this.options.apiRoot.length - 1,
                    )
                }' instead of '${this.options.apiRoot}')`,
            );
        }
    }

    private call: ApiCallFn<R> = async <M extends Methods<R>>(
        method: M,
        p: Payload<M, R>,
        signal?: AbortSignal,
    ) => {
        const payload = p ?? {};
        debug(`Calling ${method}`);
        // General config
        const opts = this.options;
        const formDataRequired = requiresFormDataUpload(payload);
        // Short-circuit on webhook reply
        if (
            this.webhookReplyEnvelope.send !== undefined &&
            !this.hasUsedWebhookReply &&
            !formDataRequired &&
            opts.canUseWebhookReply(method)
        ) {
            this.hasUsedWebhookReply = true;
            const config = createJsonPayload({ ...payload, method });
            await this.webhookReplyEnvelope.send(config.body);
            return { ok: true, result: true as ApiCallResult<M, R> };
        }
        // Handle timeouts and errors in the underlying form-data stream
        const controller = createAbortControllerFromSignal(signal);
        const timeout = createTimeout(controller, opts.timeoutSeconds, method);
        const streamErr = createStreamError(controller);
        // Build request URL and config
        const url = opts.buildUrl(opts.apiRoot, this.token, method);
        const config = formDataRequired
            ? createFormDataPayload(payload, (err) => streamErr.catch(err))
            : createJsonPayload(payload);
        const sig = controller.signal;
        const options = { ...opts.baseFetchConfig, signal: sig, ...config };
        // Perform fetch call, and handle networking errors
        const successPromise = fetch(
            url instanceof URL ? url.href : url,
            options,
        ).catch(toHttpError(method, opts.sensitiveLogs));
        // Those are the three possible outcomes of the fetch call:
        const operations = [successPromise, streamErr.promise, timeout.promise];
        // Wait for result
        try {
            const res = await Promise.race(operations);
            return await res.json();
        } finally {
            if (timeout.handle !== undefined) clearTimeout(timeout.handle);
        }
    };

    use(...transformers: Transformer<R>[]) {
        this.call = transformers.reduce(concatTransformer, this.call);
        this.installedTransformers.push(...transformers);
        return this;
    }

    async callApi<M extends Methods<R>>(
        method: M,
        payload: Payload<M, R>,
        signal?: AbortSignal,
    ) {
        const data = await this.call(method, payload, signal);
        if (data.ok) return data.result;
        else throw toGrammyError(data, method, payload);
    }
}

/**
 * Creates a new transformable API, i.e. an object that lets you perform raw API
 * calls to the Telegram Bot API server but pass the calls through a stack of
 * transformers before. This will create a new API client instance under the
 * hood that will be used to connect to the Telegram servers. You therefore need
 * to pass the bot token. In addition, you may pass API client options as well
 * as a webhook reply envelope that allows the client to perform up to one HTTP
 * request in response to a webhook call if this is desired.
 *
 * @param token The bot's token
 * @param options A number of options to pass to the created API client
 * @param webhookReplyEnvelope The webhook reply envelope that will be used
 */
export function createRawApi<R extends RawApi>(
    token: string,
    options?: ApiClientOptions,
    webhookReplyEnvelope?: WebhookReplyEnvelope,
): TransformableApi<R> {
    const client = new ApiClient<R>(token, options, webhookReplyEnvelope);

    const proxyHandler: ProxyHandler<R> = {
        get(_, m: Methods<R> | "toJSON") {
            return m === "toJSON"
                ? "__internal"
                : client.callApi.bind(client, m);
        },
        ...proxyMethods,
    };
    const raw = new Proxy({} as R, proxyHandler);
    const installedTransformers = client.installedTransformers;
    const api: TransformableApi<R> = {
        raw,
        installedTransformers,
        use: (...t) => {
            client.use(...t);
            return api;
        },
    };

    return api;
}

const proxyMethods = {
    set() {
        return false;
    },
    defineProperty() {
        return false;
    },
    deleteProperty() {
        return false;
    },
    ownKeys() {
        return [];
    },
};

/** A container for a rejecting promise */
interface AsyncError {
    promise: Promise<never>;
}
/** An async error caused by a timeout */
interface Timeout extends AsyncError {
    handle: ReturnType<typeof setTimeout> | undefined;
}
/** An async error caused by an error in an underlying resource stream */
interface StreamError extends AsyncError {
    catch: (err: unknown) => void;
}

/** Creates a timeout error which aborts a given controller */
function createTimeout(
    controller: AbortController,
    seconds: number,
    method: string,
): Timeout {
    let handle: Timeout["handle"] = undefined;
    const promise = new Promise<never>((_, reject) => {
        handle = setTimeout(() => {
            const msg =
                `Request to '${method}' timed out after ${seconds} seconds`;
            reject(new Error(msg));
            controller.abort();
        }, 1000 * seconds);
    });
    return { promise, handle };
}
/** Creates a stream error which abort a given controller */
function createStreamError(abortController: AbortController): StreamError {
    let onError: StreamError["catch"] = (err) => {
        // Re-throw by default, but will be overwritten immediately
        throw err;
    };
    const promise = new Promise<never>((_, reject) => {
        onError = (err: unknown) => {
            reject(err);
            abortController.abort();
        };
    });
    return { promise, catch: onError };
}

function createAbortControllerFromSignal(signal?: AbortSignal) {
    const abortController = new AbortController();
    if (signal === undefined) return abortController;
    const sig = signal;
    function abort() {
        abortController.abort();
        sig.removeEventListener("abort", abort);
    }
    if (sig.aborted) abort();
    else sig.addEventListener("abort", abort);
    return { abort, signal: abortController.signal };
}<|MERGE_RESOLUTION|>--- conflicted
+++ resolved
@@ -1,16 +1,10 @@
 import { baseFetchConfig, debug as d } from "../platform.deno.ts";
+import { toGrammyError, toHttpError } from "./error.ts";
 import {
     type ApiMethods as Telegram,
     type ApiResponse,
     type Opts,
-<<<<<<< HEAD
 } from "../types.ts";
-import { GrammyError, HttpError } from "./error.ts";
-=======
-    type Telegram,
-} from "../platform.deno.ts";
-import { toGrammyError, toHttpError } from "./error.ts";
->>>>>>> d8d8c40b
 import {
     createFormDataPayload,
     createJsonPayload,
