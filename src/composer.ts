--- conflicted
+++ resolved
@@ -1,20 +1,16 @@
-<<<<<<< HEAD
 import {
-    type CallbackQueryContext,
-    type CommandContext,
+    CallbackQueryContext,
+    ChatTypeContext,
+    CommandContext,
     Context,
-    type GameQueryContext,
-    type HearsContext,
-    type InlineQueryContext,
-    type MaybeArray,
-    type StringWithSuggestions,
+    GameQueryContext,
+    HearsContext,
+    InlineQueryContext,
+    MaybeArray,
+    StringWithSuggestions,
 } from "./context.ts";
-import { type Filter, type FilterQuery } from "./filter.ts";
-=======
-import { type AliasProps, type Context } from "./context.ts";
-import { type Filter, type FilterQuery, matchFilter } from "./filter.ts";
-import { type Chat } from "./platform.deno.ts";
->>>>>>> ae9b4117
+import { Filter, FilterQuery } from "./filter.ts";
+import { Chat } from "./platform.deno.ts";
 
 type MaybePromise<T> = T | Promise<T>;
 
@@ -824,59 +820,6 @@
     }
 }
 
-<<<<<<< HEAD
-=======
-// === Filtered context types
-export type HearsContext<C extends Context> = Filter<
-    Omit<C, "match"> & {
-        match: Extract<C["match"], string | RegExpMatchArray>;
-    },
-    ":text" | ":caption"
->;
-export type CommandContext<C extends Context> = Filter<
-    Omit<C, "match"> & {
-        match: Extract<C["match"], string>;
-    },
-    ":entities:bot_command"
->;
-export type CallbackQueryContext<C extends Context> = Filter<
-    C,
-    "callback_query:data"
->;
-export type GameQueryContext<C extends Context> = Filter<
-    C,
-    "callback_query:game_short_name"
->;
-export type InlineQueryContext<C extends Context> = Filter<
-    C,
-    "inline_query"
->;
-export type ChatTypeContext<C extends Context, T extends Chat["type"]> =
-    & C
-    & Record<"update", ChatTypeUpdate<T>> // ctx.update
-    & ChatType<T> // ctx.chat
-    & ChatTypeRecord<"msg", T> // ctx.msg
-    & AliasProps<ChatTypeUpdate<T>>; // ctx.message etc
-type ChatTypeUpdate<T extends Chat["type"]> =
-    & ChatTypeRecord<
-        | "message"
-        | "edited_message"
-        | "channel_post"
-        | "edited_channel_post"
-        | "my_chat_member"
-        | "chat_member"
-        | "chat_join_request",
-        T
-    >
-    & Partial<Record<"callback_query", ChatTypeRecord<"message", T>>>;
-type ChatTypeRecord<K extends string, T extends Chat["type"]> = Partial<
-    Record<K, ChatType<T>>
->;
-interface ChatType<T extends Chat["type"]> {
-    chat: { type: T };
-}
-
->>>>>>> ae9b4117
 // === Filtered context middleware types
 export type HearsMiddleware<C extends Context> = Middleware<
     HearsContext<C>
