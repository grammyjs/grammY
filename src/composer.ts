--- conflicted
+++ resolved
@@ -1055,7 +1055,6 @@
 }
 
 // === Util functions and types
-<<<<<<< HEAD
 type MiddlewareContextType<M> = M extends Middleware<infer T> ? T : never;
 
 type StringExecFn = (content: string) => string | null;
@@ -1067,15 +1066,7 @@
 function triggerFn(trigger: string | RegExp) {
     return typeof trigger === "string"
         ? (txt: string) => (txt === trigger ? trigger : null)
-        : (txt: string) => trigger.exec(txt);
-=======
-function triggerFn(trigger: MaybeArray<string | RegExp>) {
-    return toArray(trigger).map((t) =>
-        typeof t === "string"
-            ? (txt: string) => (txt === t ? t : null)
-            : (txt: string) => txt.match(t)
-    );
->>>>>>> 56389180
+        : (txt: string) => txt.match(trigger);
 }
 
 type CommandContext<C extends Context> = FilteredMatchContext<
