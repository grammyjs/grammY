--- conflicted
+++ resolved
@@ -1037,2089 +1037,6 @@
  */
 export type CommandContext<C extends Context> = FilterQueryContext<
     NarrowMatch<C, string>,
-    ":entities:bot_command"
->;
-type NarrowMatchCore<T extends Context["match"]> = { match: T };
-type NarrowMatch<C extends Context, T extends C["match"]> = {
-    [K in keyof C]: K extends "match" ? (T extends C[K] ? T : never) : C[K];
-};
-
-type CallbackQueryContextCore = FilterCore<"callback_query:data">;
-/**
- * Type of the context object that is available inside the handlers for
- * `bot.callbackQuery`.
- *
- * This helper type can be used to annotate narrow down context objects the same
- * way `bot.callbackQuery` does it. This allows you to how context objects in
- * middleware that is not directly passed to `bot.callbackQuery`, hence not
- * inferring the correct type automatically. That way, handlers can be defined
- * in separate files and still have the correct types.
- */
-export type CallbackQueryContext<C extends Context> = FilterQueryContext<
-    NarrowMatch<C, string | RegExpMatchArray>,
-    "callback_query:data"
->;
-
-type GameQueryContextCore = FilterCore<"callback_query:game_short_name">;
-/**
- * Type of the context object that is available inside the handlers for
- * `bot.gameQuery`.
- *
- * This helper type can be used to narrow down context objects the same way how
- * `bot.gameQuery` does it. This allows you to annotate context objects in
- * middleware that is not directly passed to `bot.gameQuery`, hence not
- * inferring the correct type automatically. That way, handlers can be defined
- * in separate files and still have the correct types.
- */
-export type GameQueryContext<C extends Context> = FilterQueryContext<
-    NarrowMatch<C, string | RegExpMatchArray>,
-    "callback_query:game_short_name"
->;
-
-type InlineQueryContextCore = FilterCore<"inline_query">;
-/**
- * Type of the context object that is available inside the handlers for
- * `bot.inlineQuery`.
- *
- * This helper type can be used to narrow down context objects the same way how
- * annotate `bot.inlineQuery` does it. This allows you to context objects in
- * middleware that is not directly passed to `bot.inlineQuery`, hence not
- * inferring the correct type automatically. That way, handlers can be defined
- * in separate files and still have the correct types.
- */
-export type InlineQueryContext<C extends Context> = FilterQueryContext<
-    NarrowMatch<C, string | RegExpMatchArray>,
-    "inline_query"
->;
-
-type ReactionContextCore = FilterCore<"message_reaction">;
-/**
- * Type of the context object that is available inside the handlers for
- * `bot.reaction`.
- *
- * This helper type can be used to narrow down context objects the same way how
- * annotate `bot.reaction` does it. This allows you to context objects in
- * middleware that is not directly passed to `bot.reaction`, hence not inferring
- * the correct type automatically. That way, handlers can be defined in separate
- * files and still have the correct types.
- */
-export type ReactionContext<C extends Context> = FilterQueryContext<
-    C,
-    "message_reaction"
->;
-
-<<<<<<< HEAD
-=======
-    /**
-     * Context-aware alias for `api.sendVideo`. Use this method to send video files, Telegram clients support mp4 videos (other formats may be sent as Document). On success, the sent Message is returned. Bots can currently send video files of up to 50 MB in size, this limit may be changed in the future.
-     *
-     * @param video Video to send. Pass a file_id as String to send a video that exists on the Telegram servers (recommended), pass an HTTP URL as a String for Telegram to get a video from the Internet, or upload a new video using multipart/form-data.
-     * @param other Optional remaining parameters, confer the official reference below
-     * @param signal Optional `AbortSignal` to cancel the request
-     *
-     * **Official reference:** https://core.telegram.org/bots/api#sendvideo
-     */
-    sendVideo(
-        video: InputFile | string,
-        other?: Other<"sendVideo", "chat_id" | "video">,
-        signal?: AbortSignal,
-    ) {
-        return this.api.sendVideo(
-            orThrow(this.chatId, "sendVideo"),
-            video,
-            {
-                business_connection_id: this.businessConnectionId,
-                message_thread_id: this.msg?.message_thread_id,
-                ...other,
-            },
-            signal,
-        );
-    }
-
-    /**
-     * Context-aware alias for `api.sendAnimation`. Use this method to send animation files (GIF or H.264/MPEG-4 AVC video without sound). On success, the sent Message is returned. Bots can currently send animation files of up to 50 MB in size, this limit may be changed in the future.
-     *
-     * @param animation Animation to send. Pass a file_id as String to send an animation that exists on the Telegram servers (recommended), pass an HTTP URL as a String for Telegram to get an animation from the Internet, or upload a new animation using multipart/form-data.
-     * @param other Optional remaining parameters, confer the official reference below
-     * @param signal Optional `AbortSignal` to cancel the request
-     *
-     * **Official reference:** https://core.telegram.org/bots/api#sendanimation
-     */
-    sendAnimation(
-        animation: InputFile | string,
-        other?: Other<"sendAnimation", "chat_id" | "animation">,
-        signal?: AbortSignal,
-    ) {
-        return this.api.sendAnimation(
-            orThrow(this.chatId, "sendAnimation"),
-            animation,
-            {
-                business_connection_id: this.businessConnectionId,
-                message_thread_id: this.msg?.message_thread_id,
-                ...other,
-            },
-            signal,
-        );
-    }
-
-    /**
-     * Context-aware alias for `api.sendVoice`. Use this method to send audio files, if you want Telegram clients to display the file as a playable voice message. For this to work, your audio must be in an .OGG file encoded with OPUS (other formats may be sent as Audio or Document). On success, the sent Message is returned. Bots can currently send voice messages of up to 50 MB in size, this limit may be changed in the future.
-     *
-     * @param voice Audio file to send. Pass a file_id as String to send a file that exists on the Telegram servers (recommended), pass an HTTP URL as a String for Telegram to get a file from the Internet, or upload a new one using multipart/form-data.
-     * @param other Optional remaining parameters, confer the official reference below
-     * @param signal Optional `AbortSignal` to cancel the request
-     *
-     * **Official reference:** https://core.telegram.org/bots/api#sendvoice
-     */
-    sendVoice(
-        voice: InputFile | string,
-        other?: Other<"sendVoice", "chat_id" | "voice">,
-        signal?: AbortSignal,
-    ) {
-        return this.api.sendVoice(
-            orThrow(this.chatId, "sendVoice"),
-            voice,
-            {
-                business_connection_id: this.businessConnectionId,
-                message_thread_id: this.msg?.message_thread_id,
-                ...other,
-            },
-            signal,
-        );
-    }
-
-    /**
-     * Context-aware alias for `api.sendVideoNote`. Use this method to send video messages. On success, the sent Message is returned.
-     * As of v.4.0, Telegram clients support rounded square mp4 videos of up to 1 minute long.
-     *
-     * @param video_note Video note to send. Pass a file_id as String to send a video note that exists on the Telegram servers (recommended) or upload a new video using multipart/form-data.. Sending video notes by a URL is currently unsupported
-     * @param other Optional remaining parameters, confer the official reference below
-     * @param signal Optional `AbortSignal` to cancel the request
-     *
-     * **Official reference:** https://core.telegram.org/bots/api#sendvideonote
-     */
-    sendVideoNote(
-        video_note: InputFile | string,
-        other?: Other<"sendVideoNote", "chat_id" | "video_note">,
-        signal?: AbortSignal,
-    ) {
-        return this.api.sendVideoNote(
-            orThrow(this.chatId, "sendVideoNote"),
-            video_note,
-            {
-                business_connection_id: this.businessConnectionId,
-                message_thread_id: this.msg?.message_thread_id,
-                ...other,
-            },
-            signal,
-        );
-    }
-
-    /**
-     * Context-aware alias for `api.sendPaidMedia`. Use this method to send paid media. On success, the sent Message is returned.
-     *
-     * @param star_count The number of Telegram Stars that must be paid to buy access to the media
-     * @param media An array describing the media to be sent; up to 10 items
-     * @param other Optional remaining parameters, confer the official reference below
-     * @param signal Optional `AbortSignal` to cancel the request
-     *
-     * **Official reference:** https://core.telegram.org/bots/api#sendpaidmedia
-     */
-    sendPaidMedia(
-        star_count: number,
-        media: InputPaidMedia[],
-        other?: Other<"sendPaidMedia", "chat_id" | "star_count" | "media">,
-        signal?: AbortSignal,
-    ) {
-        return this.api.sendPaidMedia(
-            orThrow(this.chatId, "sendPaidMedia"),
-            star_count,
-            media,
-            { business_connection_id: this.businessConnectionId, ...other },
-            signal,
-        );
-    }
-
-    /**
-     * Context-aware alias for `api.sendMediaGroup`. Use this method to send a group of photos, videos, documents or audios as an album. Documents and audio files can be only grouped in an album with messages of the same type. On success, an array of Messages that were sent is returned.
-     *
-     * @param media An array describing messages to be sent, must include 2-10 items
-     * @param other Optional remaining parameters, confer the official reference below
-     * @param signal Optional `AbortSignal` to cancel the request
-     *
-     * **Official reference:** https://core.telegram.org/bots/api#sendmediagroup
-     */
-    sendMediaGroup(
-        media: ReadonlyArray<
-            | InputMediaAudio
-            | InputMediaDocument
-            | InputMediaPhoto
-            | InputMediaVideo
-        >,
-        other?: Other<"sendMediaGroup", "chat_id" | "media">,
-        signal?: AbortSignal,
-    ) {
-        return this.api.sendMediaGroup(
-            orThrow(this.chatId, "sendMediaGroup"),
-            media,
-            {
-                business_connection_id: this.businessConnectionId,
-                message_thread_id: this.msg?.message_thread_id,
-                ...other,
-            },
-            signal,
-        );
-    }
-
-    /**
-     * Context-aware alias for `api.sendLocation`. Use this method to send point on the map. On success, the sent Message is returned.
-     *
-     * @param latitude Latitude of the location
-     * @param longitude Longitude of the location
-     * @param other Optional remaining parameters, confer the official reference below
-     * @param signal Optional `AbortSignal` to cancel the request
-     *
-     * **Official reference:** https://core.telegram.org/bots/api#sendlocation
-     */
-    sendLocation(
-        latitude: number,
-        longitude: number,
-        other?: Other<"sendLocation", "chat_id" | "latitude" | "longitude">,
-        signal?: AbortSignal,
-    ) {
-        return this.api.sendLocation(
-            orThrow(this.chatId, "sendLocation"),
-            latitude,
-            longitude,
-            {
-                business_connection_id: this.businessConnectionId,
-                message_thread_id: this.msg?.message_thread_id,
-                ...other,
-            },
-            signal,
-        );
-    }
-
-    /**
-     * Context-aware alias for `api.editMessageLiveLocation`. Use this method to edit live location messages. A location can be edited until its live_period expires or editing is explicitly disabled by a call to stopMessageLiveLocation. On success, if the edited message is not an inline message, the edited Message is returned, otherwise True is returned.
-     *
-     * @param latitude Latitude of new location
-     * @param longitude Longitude of new location
-     * @param other Optional remaining parameters, confer the official reference below
-     * @param signal Optional `AbortSignal` to cancel the request
-     *
-     * **Official reference:** https://core.telegram.org/bots/api#editmessagelivelocation
-     */
-    editMessageLiveLocation(
-        latitude: number,
-        longitude: number,
-        other?: Other<
-            "editMessageLiveLocation",
-            | "chat_id"
-            | "message_id"
-            | "inline_message_id"
-            | "latitude"
-            | "longitude"
-        >,
-        signal?: AbortSignal,
-    ) {
-        const inlineId = this.inlineMessageId;
-        return inlineId !== undefined
-            ? this.api.editMessageLiveLocationInline(
-                inlineId,
-                latitude,
-                longitude,
-                { business_connection_id: this.businessConnectionId, ...other },
-            )
-            : this.api.editMessageLiveLocation(
-                orThrow(this.chatId, "editMessageLiveLocation"),
-                orThrow(this.msgId, "editMessageLiveLocation"),
-                latitude,
-                longitude,
-                { business_connection_id: this.businessConnectionId, ...other },
-                signal,
-            );
-    }
-
-    /**
-     * Context-aware alias for `api.stopMessageLiveLocation`. Use this method to stop updating a live location message before live_period expires. On success, if the message is not an inline message, the edited Message is returned, otherwise True is returned.
-     *
-     * @param other Optional remaining parameters, confer the official reference below
-     * @param signal Optional `AbortSignal` to cancel the request
-     *
-     * **Official reference:** https://core.telegram.org/bots/api#stopmessagelivelocation
-     */
-    stopMessageLiveLocation(
-        other?: Other<
-            "stopMessageLiveLocation",
-            "chat_id" | "message_id" | "inline_message_id"
-        >,
-        signal?: AbortSignal,
-    ) {
-        const inlineId = this.inlineMessageId;
-        return inlineId !== undefined
-            ? this.api.stopMessageLiveLocationInline(
-                inlineId,
-                { business_connection_id: this.businessConnectionId, ...other },
-            )
-            : this.api.stopMessageLiveLocation(
-                orThrow(this.chatId, "stopMessageLiveLocation"),
-                orThrow(this.msgId, "stopMessageLiveLocation"),
-                { business_connection_id: this.businessConnectionId, ...other },
-                signal,
-            );
-    }
-
-    /**
-     * Context-aware alias for `api.sendVenue`. Use this method to send information about a venue. On success, the sent Message is returned.
-     *
-     * @param latitude Latitude of the venue
-     * @param longitude Longitude of the venue
-     * @param title Name of the venue
-     * @param address Address of the venue
-     * @param other Optional remaining parameters, confer the official reference below
-     * @param signal Optional `AbortSignal` to cancel the request
-     *
-     * **Official reference:** https://core.telegram.org/bots/api#sendvenue
-     */
-    sendVenue(
-        latitude: number,
-        longitude: number,
-        title: string,
-        address: string,
-        other?: Other<
-            "sendVenue",
-            "chat_id" | "latitude" | "longitude" | "title" | "address"
-        >,
-        signal?: AbortSignal,
-    ) {
-        return this.api.sendVenue(
-            orThrow(this.chatId, "sendVenue"),
-            latitude,
-            longitude,
-            title,
-            address,
-            {
-                business_connection_id: this.businessConnectionId,
-                message_thread_id: this.msg?.message_thread_id,
-                ...other,
-            },
-            signal,
-        );
-    }
-
-    /**
-     * Context-aware alias for `api.sendContact`. Use this method to send phone contacts. On success, the sent Message is returned.
-     *
-     * @param phone_number Contact's phone number
-     * @param first_name Contact's first name
-     * @param other Optional remaining parameters, confer the official reference below
-     * @param signal Optional `AbortSignal` to cancel the request
-     *
-     * **Official reference:** https://core.telegram.org/bots/api#sendcontact
-     */
-    sendContact(
-        phone_number: string,
-        first_name: string,
-        other?: Other<"sendContact", "chat_id" | "phone_number" | "first_name">,
-        signal?: AbortSignal,
-    ) {
-        return this.api.sendContact(
-            orThrow(this.chatId, "sendContact"),
-            phone_number,
-            first_name,
-            {
-                business_connection_id: this.businessConnectionId,
-                message_thread_id: this.msg?.message_thread_id,
-                ...other,
-            },
-            signal,
-        );
-    }
-
-    /**
-     * Context-aware alias for `api.sendPoll`. Use this method to send a native poll. On success, the sent Message is returned.
-     *
-     * @param question Poll question, 1-300 characters
-     * @param options A list of answer options, 2-10 strings 1-100 characters each
-     * @param other Optional remaining parameters, confer the official reference below
-     * @param signal Optional `AbortSignal` to cancel the request
-     *
-     * **Official reference:** https://core.telegram.org/bots/api#sendpoll
-     */
-    sendPoll(
-        question: string,
-        options: InputPollOption[],
-        other?: Other<"sendPoll", "chat_id" | "question" | "options">,
-        signal?: AbortSignal,
-    ) {
-        return this.api.sendPoll(
-            orThrow(this.chatId, "sendPoll"),
-            question,
-            options,
-            {
-                business_connection_id: this.businessConnectionId,
-                message_thread_id: this.msg?.message_thread_id,
-                ...other,
-            },
-            signal,
-        );
-    }
-
-    /**
-     * Context-aware alias for `api.sendDice`. Use this method to send an animated emoji that will display a random value. On success, the sent Message is returned.
-     *
-     * @param emoji Emoji on which the dice throw animation is based. Currently, must be one of “🎲”, “🎯”, “🏀”, “⚽”, “🎳”, or “🎰”. Dice can have values 1-6 for “🎲”, “🎯” and “🎳”, values 1-5 for “🏀” and “⚽”, and values 1-64 for “🎰”. Defaults to “🎲”
-     * @param other Optional remaining parameters, confer the official reference below
-     * @param signal Optional `AbortSignal` to cancel the request
-     *
-     * **Official reference:** https://core.telegram.org/bots/api#senddice
-     */
-    sendDice(
-        emoji:
-            | (string & Record<never, never>)
-            | "🎲"
-            | "🎯"
-            | "🏀"
-            | "⚽"
-            | "🎳"
-            | "🎰",
-        other?: Other<"sendDice", "chat_id" | "emoji">,
-        signal?: AbortSignal,
-    ) {
-        return this.api.sendDice(
-            orThrow(this.chatId, "sendDice"),
-            emoji,
-            {
-                business_connection_id: this.businessConnectionId,
-                message_thread_id: this.msg?.message_thread_id,
-                ...other,
-            },
-            signal,
-        );
-    }
-
-    /**
-     * Context-aware alias for `api.sendChatAction`. Use this method when you need to tell the user that something is happening on the bot's side. The status is set for 5 seconds or less (when a message arrives from your bot, Telegram clients clear its typing status). Returns True on success.
-     *
-     * Example: The ImageBot needs some time to process a request and upload the image. Instead of sending a text message along the lines of “Retrieving image, please wait…”, the bot may use sendChatAction with action = upload_photo. The user will see a “sending photo” status for the bot.
-     *
-     * We only recommend using this method when a response from the bot will take a noticeable amount of time to arrive.
-     *
-     * @param action Type of action to broadcast. Choose one, depending on what the user is about to receive: typing for text messages, upload_photo for photos, record_video or upload_video for videos, record_voice or upload_voice for voice notes, upload_document for general files, choose_sticker for stickers, find_location for location data, record_video_note or upload_video_note for video notes.
-     * @param other Optional remaining parameters, confer the official reference below
-     * @param signal Optional `AbortSignal` to cancel the request
-     *
-     * **Official reference:** https://core.telegram.org/bots/api#sendchataction
-     */
-    sendChatAction(
-        action:
-            | "typing"
-            | "upload_photo"
-            | "record_video"
-            | "upload_video"
-            | "record_voice"
-            | "upload_voice"
-            | "upload_document"
-            | "choose_sticker"
-            | "find_location"
-            | "record_video_note"
-            | "upload_video_note",
-        other?: Other<"sendChatAction", "chat_id" | "action">,
-        signal?: AbortSignal,
-    ) {
-        return this.api.sendChatAction(
-            orThrow(this.chatId, "sendChatAction"),
-            action,
-            {
-                business_connection_id: this.businessConnectionId,
-                message_thread_id: this.msg?.message_thread_id,
-                ...other,
-            },
-            signal,
-        );
-    }
-
-    /**
-     * Alias for `ctx.setMessageReaction`.
-     *
-     * @param reaction A list of reaction types to set on the message. Currently, as non-premium users, bots can set up to one reaction per message. A custom emoji reaction can be used if it is either already present on the message or explicitly allowed by chat administrators. Paid reactions can't be used by bots.
-     * @param other Optional remaining parameters, confer the official reference below
-     * @param signal Optional `AbortSignal` to cancel the request
-     *
-     * **Official reference:** https://core.telegram.org/bots/api#setmessagereaction
-     */
-    react(
-        reaction: MaybeArray<ReactionTypeEmoji["emoji"] | ReactionType>,
-        other?: Other<
-            "setMessageReaction",
-            "chat_id" | "message_id" | "reaction"
-        >,
-        signal?: AbortSignal,
-    ) {
-        return this.setMessageReaction(reaction, other, signal);
-    }
-
-    /**
-     * Context-aware alias for `api.setMessageReaction`. Use this method to change the chosen reactions on a message. Service messages can't be reacted to. Automatically forwarded messages from a channel to its discussion group have the same available reactions as messages in the channel. Bots can't use paid reactions. Returns True on success.
-     *
-     * @param reaction A list of reaction types to set on the message. Currently, as non-premium users, bots can set up to one reaction per message. A custom emoji reaction can be used if it is either already present on the message or explicitly allowed by chat administrators. Paid reactions can't be used by bots.
-     * @param other Optional remaining parameters, confer the official reference below
-     * @param signal Optional `AbortSignal` to cancel the request
-     *
-     * **Official reference:** https://core.telegram.org/bots/api#setmessagereaction
-     */
-    setMessageReaction(
-        reaction: MaybeArray<ReactionTypeEmoji["emoji"] | ReactionType>,
-        other?: Other<
-            "setMessageReaction",
-            "chat_id" | "message_id" | "reaction"
-        >,
-        signal?: AbortSignal,
-    ) {
-        return this.api.setMessageReaction(
-            orThrow(this.chatId, "setMessageReaction"),
-            orThrow(this.msgId, "setMessageReaction"),
-            typeof reaction === "string"
-                ? [{ type: "emoji", emoji: reaction }]
-                : (Array.isArray(reaction) ? reaction : [reaction])
-                    .map((emoji) =>
-                        typeof emoji === "string"
-                            ? { type: "emoji", emoji }
-                            : emoji
-                    ),
-            other,
-            signal,
-        );
-    }
-
-    /**
-     * Context-aware alias for `api.getUserProfilePhotos`. Use this method to get a list of profile pictures for a user. Returns a UserProfilePhotos object.
-     *
-     * @param user_id Unique identifier of the target user
-     * @param other Optional remaining parameters, confer the official reference below
-     * @param signal Optional `AbortSignal` to cancel the request
-     *
-     * **Official reference:** https://core.telegram.org/bots/api#getuserprofilephotos
-     */
-    getUserProfilePhotos(
-        other?: Other<"getUserProfilePhotos", "user_id">,
-        signal?: AbortSignal,
-    ) {
-        return this.api.getUserProfilePhotos(
-            orThrow(this.from, "getUserProfilePhotos").id,
-            other,
-            signal,
-        );
-    }
-
-    /**
-     * Contex-aware alias for `api.serUserEmojiStatus`. Changes the emoji status for a given user that previously allowed the bot to manage their emoji status via the Mini App method requestEmojiStatusAccess. Returns True on success.
-     *
-     * @param other Optional remaining parameters, confer the official reference below
-     * @param signal Optional `AbortSignal` to cancel the request
-     *
-     * **Official reference:** https://core.telegram.org/bots/api#setuseremojistatus
-     */
-    setUserEmojiStatus(
-        other?: Other<"setUserEmojiStatus", "user_id">,
-        signal?: AbortSignal,
-    ) {
-        return this.api.setUserEmojiStatus(
-            orThrow(this.from, "setUserEmojiStatus").id,
-            other,
-            signal,
-        );
-    }
-
-    /**
-     * Context-aware alias for `api.getUserChatBoosts`. Use this method to get the list of boosts added to a chat by a user. Requires administrator rights in the chat. Returns a UserChatBoosts object.
-     *
-     * @param chat_id Unique identifier for the chat or username of the channel (in the format @channelusername)
-     * @param signal Optional `AbortSignal` to cancel the request
-     *
-     * **Official reference:** https://core.telegram.org/bots/api#getuserchatboosts
-     */
-    getUserChatBoosts(chat_id: number | string, signal?: AbortSignal) {
-        return this.api.getUserChatBoosts(
-            chat_id,
-            orThrow(this.from, "getUserChatBoosts").id,
-            signal,
-        );
-    }
-
-    /**
-     * Context-aware alias for `api.getBusinessConnection`. Use this method to get information about the connection of the bot with a business account. Returns a BusinessConnection object on success.
-     * @param signal Optional `AbortSignal` to cancel the request
-     *
-     * **Official reference:** https://core.telegram.org/bots/api#getbusinessconnection
-     */
-    getBusinessConnection(signal?: AbortSignal) {
-        return this.api.getBusinessConnection(
-            orThrow(this.businessConnectionId, "getBusinessConnection"),
-            signal,
-        );
-    }
-
-    /**
-     * Context-aware alias for `api.getFile`. Use this method to get basic info about a file and prepare it for downloading. For the moment, bots can download files of up to 20MB in size. On success, a File object is returned. The file can then be downloaded via the link https://api.telegram.org/file/bot<token>/<file_path>, where <file_path> is taken from the response. It is guaranteed that the link will be valid for at least 1 hour. When the link expires, a new one can be requested by calling getFile again.
-     *
-     * Note: This function may not preserve the original file name and MIME type. You should save the file's MIME type and name (if available) when the File object is received.
-     *
-     * @param signal Optional `AbortSignal` to cancel the request
-     *
-     * **Official reference:** https://core.telegram.org/bots/api#getfile
-     */
-    getFile(signal?: AbortSignal) {
-        const m = orThrow(this.msg, "getFile");
-        const file = m.photo !== undefined
-            ? m.photo[m.photo.length - 1]
-            : m.animation ??
-                m.audio ??
-                m.document ??
-                m.video ??
-                m.video_note ??
-                m.voice ??
-                m.sticker;
-        return this.api.getFile(orThrow(file, "getFile").file_id, signal);
-    }
-
-    /**
-     * Context-aware alias for `api.banChatMember`. Use this method to ban a user in a group, a supergroup or a channel. In the case of supergroups and channels, the user will not be able to return to the chat on their own using invite links, etc., unless unbanned first. The bot must be an administrator in the chat for this to work and must have the appropriate administrator rights. Returns True on success.
-     *
-     * @param other Optional remaining parameters, confer the official reference below
-     * @param signal Optional `AbortSignal` to cancel the request
-     *
-     * **Official reference:** https://core.telegram.org/bots/api#banchatmember
-     */
-    banAuthor(
-        other?: Other<"banChatMember", "chat_id" | "user_id">,
-        signal?: AbortSignal,
-    ) {
-        return this.api.banChatMember(
-            orThrow(this.chatId, "banAuthor"),
-            orThrow(this.from, "banAuthor").id,
-            other,
-            signal,
-        );
-    }
-
-    /**
-     * Context-aware alias for `api.banChatMember`. Use this method to ban a user in a group, a supergroup or a channel. In the case of supergroups and channels, the user will not be able to return to the chat on their own using invite links, etc., unless unbanned first. The bot must be an administrator in the chat for this to work and must have the appropriate administrator rights. Returns True on success.
-     *
-     * @param user_id Unique identifier of the target user
-     * @param other Optional remaining parameters, confer the official reference below
-     * @param signal Optional `AbortSignal` to cancel the request
-     *
-     * **Official reference:** https://core.telegram.org/bots/api#banchatmember
-     */
-    banChatMember(
-        user_id: number,
-        other?: Other<"banChatMember", "chat_id" | "user_id">,
-        signal?: AbortSignal,
-    ) {
-        return this.api.banChatMember(
-            orThrow(this.chatId, "banChatMember"),
-            user_id,
-            other,
-            signal,
-        );
-    }
-
-    /**
-     * Context-aware alias for `api.unbanChatMember`. Use this method to unban a previously banned user in a supergroup or channel. The user will not return to the group or channel automatically, but will be able to join via link, etc. The bot must be an administrator for this to work. By default, this method guarantees that after the call the user is not a member of the chat, but will be able to join it. So if the user is a member of the chat they will also be removed from the chat. If you don't want this, use the parameter only_if_banned. Returns True on success.
-     *
-     * @param user_id Unique identifier of the target user
-     * @param other Optional remaining parameters, confer the official reference below
-     * @param signal Optional `AbortSignal` to cancel the request
-     *
-     * **Official reference:** https://core.telegram.org/bots/api#unbanchatmember
-     */
-    unbanChatMember(
-        user_id: number,
-        other?: Other<"unbanChatMember", "chat_id" | "user_id">,
-        signal?: AbortSignal,
-    ) {
-        return this.api.unbanChatMember(
-            orThrow(this.chatId, "unbanChatMember"),
-            user_id,
-            other,
-            signal,
-        );
-    }
-
-    /**
-     * Context-aware alias for `api.restrictChatMember`. Use this method to restrict a user in a supergroup. The bot must be an administrator in the supergroup for this to work and must have the appropriate administrator rights. Pass True for all permissions to lift restrictions from a user. Returns True on success.
-     *
-     * @param permissions An object for new user permissions
-     * @param other Optional remaining parameters, confer the official reference below
-     * @param signal Optional `AbortSignal` to cancel the request
-     *
-     * **Official reference:** https://core.telegram.org/bots/api#restrictchatmember
-     */
-    restrictAuthor(
-        permissions: ChatPermissions,
-        other?: Other<
-            "restrictChatMember",
-            "chat_id" | "user_id" | "permissions"
-        >,
-        signal?: AbortSignal,
-    ) {
-        return this.api.restrictChatMember(
-            orThrow(this.chatId, "restrictAuthor"),
-            orThrow(this.from, "restrictAuthor").id,
-            permissions,
-            other,
-            signal,
-        );
-    }
-
-    /**
-     * Context-aware alias for `api.restrictChatMember`. Use this method to restrict a user in a supergroup. The bot must be an administrator in the supergroup for this to work and must have the appropriate administrator rights. Pass True for all permissions to lift restrictions from a user. Returns True on success.
-     *
-     * @param user_id Unique identifier of the target user
-     * @param permissions An object for new user permissions
-     * @param other Optional remaining parameters, confer the official reference below
-     * @param signal Optional `AbortSignal` to cancel the request
-     *
-     * **Official reference:** https://core.telegram.org/bots/api#restrictchatmember
-     */
-    restrictChatMember(
-        user_id: number,
-        permissions: ChatPermissions,
-        other?: Other<
-            "restrictChatMember",
-            "chat_id" | "user_id" | "permissions"
-        >,
-        signal?: AbortSignal,
-    ) {
-        return this.api.restrictChatMember(
-            orThrow(this.chatId, "restrictChatMember"),
-            user_id,
-            permissions,
-            other,
-            signal,
-        );
-    }
-
-    /**
-     * Context-aware alias for `api.promoteChatMember`. Use this method to promote or demote a user in a supergroup or a channel. The bot must be an administrator in the chat for this to work and must have the appropriate administrator rights. Pass False for all boolean parameters to demote a user. Returns True on success.
-     *
-     * @param other Optional remaining parameters, confer the official reference below
-     * @param signal Optional `AbortSignal` to cancel the request
-     *
-     * **Official reference:** https://core.telegram.org/bots/api#promotechatmember
-     */
-    promoteAuthor(
-        other?: Other<"promoteChatMember", "chat_id" | "user_id">,
-        signal?: AbortSignal,
-    ) {
-        return this.api.promoteChatMember(
-            orThrow(this.chatId, "promoteAuthor"),
-            orThrow(this.from, "promoteAuthor").id,
-            other,
-            signal,
-        );
-    }
-
-    /**
-     * Context-aware alias for `api.promoteChatMember`. Use this method to promote or demote a user in a supergroup or a channel. The bot must be an administrator in the chat for this to work and must have the appropriate administrator rights. Pass False for all boolean parameters to demote a user. Returns True on success.
-     *
-     * @param user_id Unique identifier of the target user
-     * @param other Optional remaining parameters, confer the official reference below
-     * @param signal Optional `AbortSignal` to cancel the request
-     *
-     * **Official reference:** https://core.telegram.org/bots/api#promotechatmember
-     */
-    promoteChatMember(
-        user_id: number,
-        other?: Other<"promoteChatMember", "chat_id" | "user_id">,
-        signal?: AbortSignal,
-    ) {
-        return this.api.promoteChatMember(
-            orThrow(this.chatId, "promoteChatMember"),
-            user_id,
-            other,
-            signal,
-        );
-    }
-
-    /**
-     * Context-aware alias for `api.setChatAdministratorCustomTitle`. Use this method to set a custom title for an administrator in a supergroup promoted by the bot. Returns True on success.
-     *
-     * @param custom_title New custom title for the administrator; 0-16 characters, emoji are not allowed
-     * @param signal Optional `AbortSignal` to cancel the request
-     *
-     * **Official reference:** https://core.telegram.org/bots/api#setchatadministratorcustomtitle
-     */
-    setChatAdministratorAuthorCustomTitle(
-        custom_title: string,
-        signal?: AbortSignal,
-    ) {
-        return this.api.setChatAdministratorCustomTitle(
-            orThrow(this.chatId, "setChatAdministratorAuthorCustomTitle"),
-            orThrow(this.from, "setChatAdministratorAuthorCustomTitle").id,
-            custom_title,
-            signal,
-        );
-    }
-
-    /**
-     * Context-aware alias for `api.setChatAdministratorCustomTitle`. Use this method to set a custom title for an administrator in a supergroup promoted by the bot. Returns True on success.
-     *
-     * @param user_id Unique identifier of the target user
-     * @param custom_title New custom title for the administrator; 0-16 characters, emoji are not allowed
-     * @param signal Optional `AbortSignal` to cancel the request
-     *
-     * **Official reference:** https://core.telegram.org/bots/api#setchatadministratorcustomtitle
-     */
-    setChatAdministratorCustomTitle(
-        user_id: number,
-        custom_title: string,
-        signal?: AbortSignal,
-    ) {
-        return this.api.setChatAdministratorCustomTitle(
-            orThrow(this.chatId, "setChatAdministratorCustomTitle"),
-            user_id,
-            custom_title,
-            signal,
-        );
-    }
-
-    /**
-     * Context-aware alias for `api.banChatSenderChat`. Use this method to ban a channel chat in a supergroup or a channel. Until the chat is unbanned, the owner of the banned chat won't be able to send messages on behalf of any of their channels. The bot must be an administrator in the supergroup or channel for this to work and must have the appropriate administrator rights. Returns True on success.
-     *
-     * @param sender_chat_id Unique identifier of the target sender chat
-     * @param signal Optional `AbortSignal` to cancel the request
-     *
-     * **Official reference:** https://core.telegram.org/bots/api#banchatsenderchat
-     */
-    banChatSenderChat(sender_chat_id: number, signal?: AbortSignal) {
-        return this.api.banChatSenderChat(
-            orThrow(this.chatId, "banChatSenderChat"),
-            sender_chat_id,
-            signal,
-        );
-    }
-
-    /**
-     * Context-aware alias for `api.unbanChatSenderChat`. Use this method to unban a previously banned channel chat in a supergroup or channel. The bot must be an administrator for this to work and must have the appropriate administrator rights. Returns True on success.
-     *
-     * @param sender_chat_id Unique identifier of the target sender chat
-     * @param signal Optional `AbortSignal` to cancel the request
-     *
-     * **Official reference:** https://core.telegram.org/bots/api#unbanchatsenderchat
-     */
-    unbanChatSenderChat(
-        sender_chat_id: number,
-        signal?: AbortSignal,
-    ) {
-        return this.api.unbanChatSenderChat(
-            orThrow(this.chatId, "unbanChatSenderChat"),
-            sender_chat_id,
-            signal,
-        );
-    }
-
-    /**
-     * Context-aware alias for `api.setChatPermissions`. Use this method to set default chat permissions for all members. The bot must be an administrator in the group or a supergroup for this to work and must have the can_restrict_members administrator rights. Returns True on success.
-     *
-     * @param permissions New default chat permissions
-     * @param other Optional remaining parameters, confer the official reference below
-     * @param signal Optional `AbortSignal` to cancel the request
-     *
-     * **Official reference:** https://core.telegram.org/bots/api#setchatpermissions
-     */
-    setChatPermissions(
-        permissions: ChatPermissions,
-        other?: Other<"setChatPermissions", "chat_id" | "permissions">,
-        signal?: AbortSignal,
-    ) {
-        return this.api.setChatPermissions(
-            orThrow(this.chatId, "setChatPermissions"),
-            permissions,
-            other,
-            signal,
-        );
-    }
-
-    /**
-     * Context-aware alias for `api.exportChatInviteLink`. Use this method to generate a new primary invite link for a chat; any previously generated primary link is revoked. The bot must be an administrator in the chat for this to work and must have the appropriate administrator rights. Returns the new invite link as String on success.
-     *
-     * Note: Each administrator in a chat generates their own invite links. Bots can't use invite links generated by other administrators. If you want your bot to work with invite links, it will need to generate its own link using exportChatInviteLink or by calling the getChat method. If your bot needs to generate a new primary invite link replacing its previous one, use exportChatInviteLink again.
-     *
-     * @param signal Optional `AbortSignal` to cancel the request
-     *
-     * **Official reference:** https://core.telegram.org/bots/api#exportchatinvitelink
-     */
-    exportChatInviteLink(signal?: AbortSignal) {
-        return this.api.exportChatInviteLink(
-            orThrow(this.chatId, "exportChatInviteLink"),
-            signal,
-        );
-    }
-
-    /**
-     * Context-aware alias for `api.createChatInviteLink`. Use this method to create an additional invite link for a chat. The bot must be an administrator in the chat for this to work and must have the appropriate administrator rights. The link can be revoked using the method revokeChatInviteLink. Returns the new invite link as ChatInviteLink object.
-     *
-     * @param other Optional remaining parameters, confer the official reference below
-     * @param signal Optional `AbortSignal` to cancel the request
-     *
-     * **Official reference:** https://core.telegram.org/bots/api#createchatinvitelink
-     */
-    createChatInviteLink(
-        other?: Other<"createChatInviteLink", "chat_id">,
-        signal?: AbortSignal,
-    ) {
-        return this.api.createChatInviteLink(
-            orThrow(this.chatId, "createChatInviteLink"),
-            other,
-            signal,
-        );
-    }
-
-    /**
-     * Context-aware alias for `api.editChatInviteLink`. Use this method to edit a non-primary invite link created by the bot. The bot must be an administrator in the chat for this to work and must have the appropriate administrator rights. Returns the edited invite link as a ChatInviteLink object.
-     *
-     * @param invite_link The invite link to edit
-     * @param other Optional remaining parameters, confer the official reference below
-     * @param signal Optional `AbortSignal` to cancel the request
-     *
-     * **Official reference:** https://core.telegram.org/bots/api#editchatinvitelink
-     */
-    editChatInviteLink(
-        invite_link: string,
-        other?: Other<"editChatInviteLink", "chat_id" | "invite_link">,
-        signal?: AbortSignal,
-    ) {
-        return this.api.editChatInviteLink(
-            orThrow(this.chatId, "editChatInviteLink"),
-            invite_link,
-            other,
-            signal,
-        );
-    }
-
-    /**
-     * Context-aware alias for `api.createChatSubscriptionInviteLink`. Use this method to create a subscription invite link for a channel chat. The bot must have the can_invite_users administrator rights. The link can be edited using the method editChatSubscriptionInviteLink or revoked using the method revokeChatInviteLink. Returns the new invite link as a ChatInviteLink object.
-     *
-     * @param subscription_period The number of seconds the subscription will be active for before the next payment. Currently, it must always be 2592000 (30 days).
-     * @param subscription_price The amount of Telegram Stars a user must pay initially and after each subsequent subscription period to be a member of the chat; 1-2500
-     * @param other Optional remaining parameters, confer the official reference below
-     * @param signal Optional `AbortSignal` to cancel the request
-     *
-     * **Official reference:** https://core.telegram.org/bots/api#createchatsubscriptioninvitelink
-     */
-    createChatSubscriptionInviteLink(
-        subscription_period: number,
-        subscription_price: number,
-        other?: Other<
-            "createChatSubscriptionInviteLink",
-            "chat_id" | "subscription_period" | "subscription_price"
-        >,
-        signal?: AbortSignal,
-    ) {
-        return this.api.createChatSubscriptionInviteLink(
-            orThrow(this.chatId, "createChatSubscriptionInviteLink"),
-            subscription_period,
-            subscription_price,
-            other,
-            signal,
-        );
-    }
-
-    /**
-     * Context-aware alias for `api.editChatSubscriptionInviteLink`. Use this method to edit a subscription invite link created by the bot. The bot must have the can_invite_users administrator rights. Returns the edited invite link as a ChatInviteLink object.
-     *
-     * @param invite_link The invite link to edit
-     * @param other Optional remaining parameters, confer the official reference below
-     * @param signal Optional `AbortSignal` to cancel the request
-     *
-     * **Official reference:** https://core.telegram.org/bots/api#editchatsubscriptioninvitelink
-     */
-    editChatSubscriptionInviteLink(
-        invite_link: string,
-        other?: Other<
-            "editChatSubscriptionInviteLink",
-            "chat_id" | "invite_link"
-        >,
-        signal?: AbortSignal,
-    ) {
-        return this.api.editChatSubscriptionInviteLink(
-            orThrow(this.chatId, "editChatSubscriptionInviteLink"),
-            invite_link,
-            other,
-            signal,
-        );
-    }
-
-    /**
-     * Context-aware alias for `api.revokeChatInviteLink`. Use this method to revoke an invite link created by the bot. If the primary link is revoked, a new link is automatically generated. The bot must be an administrator in the chat for this to work and must have the appropriate administrator rights. Returns the revoked invite link as ChatInviteLink object.
-     *
-     * @param invite_link The invite link to revoke
-     * @param signal Optional `AbortSignal` to cancel the request
-     *
-     * **Official reference:** https://core.telegram.org/bots/api#revokechatinvitelink
-     */
-    revokeChatInviteLink(invite_link: string, signal?: AbortSignal) {
-        return this.api.revokeChatInviteLink(
-            orThrow(this.chatId, "editChatInviteLink"),
-            invite_link,
-            signal,
-        );
-    }
-
-    /**
-     * Context-aware alias for `api.approveChatJoinRequest`. Use this method to approve a chat join request. The bot must be an administrator in the chat for this to work and must have the can_invite_users administrator right. Returns True on success.
-     *
-     * @param user_id Unique identifier of the target user
-     * @param signal Optional `AbortSignal` to cancel the request
-     *
-     * **Official reference:** https://core.telegram.org/bots/api#approvechatjoinrequest
-     */
-    approveChatJoinRequest(
-        user_id: number,
-        signal?: AbortSignal,
-    ) {
-        return this.api.approveChatJoinRequest(
-            orThrow(this.chatId, "approveChatJoinRequest"),
-            user_id,
-            signal,
-        );
-    }
-
-    /**
-     * Context-aware alias for `api.declineChatJoinRequest`. Use this method to decline a chat join request. The bot must be an administrator in the chat for this to work and must have the can_invite_users administrator right. Returns True on success.
-     *
-     * @param user_id Unique identifier of the target user
-     * @param signal Optional `AbortSignal` to cancel the request
-     *
-     * **Official reference:** https://core.telegram.org/bots/api#declinechatjoinrequest
-     */
-    declineChatJoinRequest(
-        user_id: number,
-        signal?: AbortSignal,
-    ) {
-        return this.api.declineChatJoinRequest(
-            orThrow(this.chatId, "declineChatJoinRequest"),
-            user_id,
-            signal,
-        );
-    }
-
-    /**
-     * Context-aware alias for `api.setChatPhoto`. Use this method to set a new profile photo for the chat. Photos can't be changed for private chats. The bot must be an administrator in the chat for this to work and must have the appropriate administrator rights. Returns True on success.
-     *
-     * @param photo New chat photo, uploaded using multipart/form-data
-     * @param signal Optional `AbortSignal` to cancel the request
-     *
-     * **Official reference:** https://core.telegram.org/bots/api#setchatphoto
-     */
-    setChatPhoto(photo: InputFile, signal?: AbortSignal) {
-        return this.api.setChatPhoto(
-            orThrow(this.chatId, "setChatPhoto"),
-            photo,
-            signal,
-        );
-    }
-
-    /**
-     * Context-aware alias for `api.deleteChatPhoto`. Use this method to delete a chat photo. Photos can't be changed for private chats. The bot must be an administrator in the chat for this to work and must have the appropriate administrator rights. Returns True on success.
-     *
-     * @param signal Optional `AbortSignal` to cancel the request
-     *
-     * **Official reference:** https://core.telegram.org/bots/api#deletechatphoto
-     */
-    deleteChatPhoto(signal?: AbortSignal) {
-        return this.api.deleteChatPhoto(
-            orThrow(this.chatId, "deleteChatPhoto"),
-            signal,
-        );
-    }
-
-    /**
-     * Context-aware alias for `api.setChatTitle`. Use this method to change the title of a chat. Titles can't be changed for private chats. The bot must be an administrator in the chat for this to work and must have the appropriate administrator rights. Returns True on success.
-     *
-     * @param title New chat title, 1-255 characters
-     * @param signal Optional `AbortSignal` to cancel the request
-     *
-     * **Official reference:** https://core.telegram.org/bots/api#setchattitle
-     */
-    setChatTitle(title: string, signal?: AbortSignal) {
-        return this.api.setChatTitle(
-            orThrow(this.chatId, "setChatTitle"),
-            title,
-            signal,
-        );
-    }
-
-    /**
-     * Context-aware alias for `api.setChatDescription`. Use this method to change the description of a group, a supergroup or a channel. The bot must be an administrator in the chat for this to work and must have the appropriate administrator rights. Returns True on success.
-     *
-     * @param description New chat description, 0-255 characters
-     * @param signal Optional `AbortSignal` to cancel the request
-     *
-     * **Official reference:** https://core.telegram.org/bots/api#setchatdescription
-     */
-    setChatDescription(description: string | undefined, signal?: AbortSignal) {
-        return this.api.setChatDescription(
-            orThrow(this.chatId, "setChatDescription"),
-            description,
-            signal,
-        );
-    }
-
-    /**
-     * Context-aware alias for `api.pinChatMessage`. Use this method to add a message to the list of pinned messages in a chat. If the chat is not a private chat, the bot must be an administrator in the chat for this to work and must have the 'can_pin_messages' administrator right in a supergroup or 'can_edit_messages' administrator right in a channel. Returns True on success.
-     *
-     * @param message_id Identifier of a message to pin
-     * @param other Optional remaining parameters, confer the official reference below
-     * @param signal Optional `AbortSignal` to cancel the request
-     *
-     * **Official reference:** https://core.telegram.org/bots/api#pinchatmessage
-     */
-    pinChatMessage(
-        message_id: number,
-        other?: Other<"pinChatMessage", "chat_id" | "message_id">,
-        signal?: AbortSignal,
-    ) {
-        return this.api.pinChatMessage(
-            orThrow(this.chatId, "pinChatMessage"),
-            message_id,
-            other,
-            signal,
-        );
-    }
-
-    /**
-     * Context-aware alias for `api.unpinChatMessage`. Use this method to remove a message from the list of pinned messages in a chat. If the chat is not a private chat, the bot must be an administrator in the chat for this to work and must have the 'can_pin_messages' administrator right in a supergroup or 'can_edit_messages' administrator right in a channel. Returns True on success.
-     *
-     * @param message_id Identifier of a message to unpin. If not specified, the most recent pinned message (by sending date) will be unpinned.
-     * @param other Optional remaining parameters, confer the official reference below
-     * @param signal Optional `AbortSignal` to cancel the request
-     *
-     * **Official reference:** https://core.telegram.org/bots/api#unpinchatmessage
-     */
-    unpinChatMessage(
-        message_id?: number,
-        other?: Other<"unpinChatMessage", "chat_id" | "message_id">,
-        signal?: AbortSignal,
-    ) {
-        return this.api.unpinChatMessage(
-            orThrow(this.chatId, "unpinChatMessage"),
-            message_id,
-            other,
-            signal,
-        );
-    }
-
-    /**
-     * Context-aware alias for `api.unpinAllChatMessages`. Use this method to clear the list of pinned messages in a chat. If the chat is not a private chat, the bot must be an administrator in the chat for this to work and must have the 'can_pin_messages' administrator right in a supergroup or 'can_edit_messages' administrator right in a channel. Returns True on success.
-     *
-     * @param signal Optional `AbortSignal` to cancel the request
-     *
-     * **Official reference:** https://core.telegram.org/bots/api#unpinallchatmessages
-     */
-    unpinAllChatMessages(signal?: AbortSignal) {
-        return this.api.unpinAllChatMessages(
-            orThrow(this.chatId, "unpinAllChatMessages"),
-            signal,
-        );
-    }
-
-    /**
-     * Context-aware alias for `api.leaveChat`. Use this method for your bot to leave a group, supergroup or channel. Returns True on success.
-     *
-     * @param signal Optional `AbortSignal` to cancel the request
-     *
-     * **Official reference:** https://core.telegram.org/bots/api#leavechat
-     */
-    leaveChat(signal?: AbortSignal) {
-        return this.api.leaveChat(orThrow(this.chatId, "leaveChat"), signal);
-    }
-
-    /**
-     * Context-aware alias for `api.getChat`. Use this method to get up to date information about the chat (current name of the user for one-on-one conversations, current username of a user, group or channel, etc.). Returns a Chat object on success.
-     *
-     * @param signal Optional `AbortSignal` to cancel the request
-     *
-     * **Official reference:** https://core.telegram.org/bots/api#getchat
-     */
-    getChat(signal?: AbortSignal) {
-        return this.api.getChat(orThrow(this.chatId, "getChat"), signal);
-    }
-
-    /**
-     * Context-aware alias for `api.getChatAdministrators`. Use this method to get a list of administrators in a chat, which aren't bots. Returns an Array of ChatMember objects.
-     *
-     * @param signal Optional `AbortSignal` to cancel the request
-     *
-     * **Official reference:** https://core.telegram.org/bots/api#getchatadministrators
-     */
-    getChatAdministrators(signal?: AbortSignal) {
-        return this.api.getChatAdministrators(
-            orThrow(this.chatId, "getChatAdministrators"),
-            signal,
-        );
-    }
-
-    /**
-     * Context-aware alias for `api.getChatMemberCount`. Use this method to get the number of members in a chat. Returns Int on success.
-     *
-     * @param signal Optional `AbortSignal` to cancel the request
-     *
-     * **Official reference:** https://core.telegram.org/bots/api#getchatmembercount
-     */
-    getChatMemberCount(signal?: AbortSignal) {
-        return this.api.getChatMemberCount(
-            orThrow(this.chatId, "getChatMemberCount"),
-            signal,
-        );
-    }
-
-    /**
-     * Context-aware alias for `api.getChatMember`. Use this method to get information about a member of a chat. The method is guaranteed to work only if the bot is an administrator in the chat. Returns a ChatMember object on success.
-     *
-     * @param signal Optional `AbortSignal` to cancel the request
-     *
-     * **Official reference:** https://core.telegram.org/bots/api#getchatmember
-     */
-    getAuthor(signal?: AbortSignal) {
-        return this.api.getChatMember(
-            orThrow(this.chatId, "getAuthor"),
-            orThrow(this.from, "getAuthor").id,
-            signal,
-        );
-    }
-
-    /**
-     * Context-aware alias for `api.getChatMember`. Use this method to get information about a member of a chat. The method is guaranteed to work only if the bot is an administrator in the chat. Returns a ChatMember object on success.
-     *
-     * @param user_id Unique identifier of the target user
-     * @param signal Optional `AbortSignal` to cancel the request
-     *
-     * **Official reference:** https://core.telegram.org/bots/api#getchatmember
-     */
-    getChatMember(user_id: number, signal?: AbortSignal) {
-        return this.api.getChatMember(
-            orThrow(this.chatId, "getChatMember"),
-            user_id,
-            signal,
-        );
-    }
-
-    /**
-     * Context-aware alias for `api.setChatStickerSet`. Use this method to set a new group sticker set for a supergroup. The bot must be an administrator in the chat for this to work and must have the appropriate administrator rights. Use the field can_set_sticker_set ly returned in getChat requests to check if the bot can use this method. Returns True on success.
-     *
-     * @param sticker_set_name Name of the sticker set to be set as the group sticker set
-     * @param signal Optional `AbortSignal` to cancel the request
-     *
-     * **Official reference:** https://core.telegram.org/bots/api#setchatstickerset
-     */
-    setChatStickerSet(sticker_set_name: string, signal?: AbortSignal) {
-        return this.api.setChatStickerSet(
-            orThrow(this.chatId, "setChatStickerSet"),
-            sticker_set_name,
-            signal,
-        );
-    }
-
-    /**
-     * Context-aware alias for `api.deleteChatStickerSet`. Use this method to delete a group sticker set from a supergroup. The bot must be an administrator in the chat for this to work and must have the appropriate administrator rights. Use the field can_set_sticker_set ly returned in getChat requests to check if the bot can use this method. Returns True on success.
-     *
-     * @param signal Optional `AbortSignal` to cancel the request
-     *
-     * **Official reference:** https://core.telegram.org/bots/api#deletechatstickerset
-     */
-    deleteChatStickerSet(signal?: AbortSignal) {
-        return this.api.deleteChatStickerSet(
-            orThrow(this.chatId, "deleteChatStickerSet"),
-            signal,
-        );
-    }
-
-    /**
-     * Context-aware alias for `api.createForumTopic`. Use this method to create a topic in a forum supergroup chat. The bot must be an administrator in the chat for this to work and must have the can_manage_topics administrator rights. Returns information about the created topic as a ForumTopic object.
-     *
-     * @param name Topic name, 1-128 characters
-     * @param other Optional remaining parameters, confer the official reference below
-     * @param signal Optional `AbortSignal` to cancel the request
-     *
-     * **Official reference:** https://core.telegram.org/bots/api#createforumtopic
-     */
-    createForumTopic(
-        name: string,
-        other?: Other<"createForumTopic", "chat_id" | "name">,
-        signal?: AbortSignal,
-    ) {
-        return this.api.createForumTopic(
-            orThrow(this.chatId, "createForumTopic"),
-            name,
-            other,
-            signal,
-        );
-    }
-
-    /**
-     * Context-aware alias for `api.editForumTopic`. Use this method to edit name and icon of a topic in a forum supergroup chat. The bot must be an administrator in the chat for this to work and must have the can_manage_topics administrator rights, unless it is the creator of the topic. Returns True on success.
-     *
-     * @param other Optional remaining parameters, confer the official reference below
-     * @param signal Optional `AbortSignal` to cancel the request
-     *
-     * **Official reference:** https://core.telegram.org/bots/api#editforumtopic
-     */
-    editForumTopic(
-        other?: Other<"editForumTopic", "chat_id" | "message_thread_id">,
-        signal?: AbortSignal,
-    ) {
-        const message = orThrow(this.msg, "editForumTopic");
-        const thread = orThrow(message.message_thread_id, "editForumTopic");
-        return this.api.editForumTopic(message.chat.id, thread, other, signal);
-    }
-
-    /**
-     * Context-aware alias for `api.closeForumTopic`. Use this method to close an open topic in a forum supergroup chat. The bot must be an administrator in the chat for this to work and must have the can_manage_topics administrator rights, unless it is the creator of the topic. Returns True on success.
-     *
-     * @param signal Optional `AbortSignal` to cancel the request
-     *
-     * **Official reference:** https://core.telegram.org/bots/api#closeforumtopic
-     */
-    closeForumTopic(signal?: AbortSignal) {
-        const message = orThrow(this.msg, "closeForumTopic");
-        const thread = orThrow(message.message_thread_id, "closeForumTopic");
-        return this.api.closeForumTopic(message.chat.id, thread, signal);
-    }
-
-    /**
-     * Context-aware alias for `api.reopenForumTopic`. Use this method to reopen a closed topic in a forum supergroup chat. The bot must be an administrator in the chat for this to work and must have the can_manage_topics administrator rights, unless it is the creator of the topic. Returns True on success.
-     *
-     * @param signal Optional `AbortSignal` to cancel the request
-     *
-     * **Official reference:** https://core.telegram.org/bots/api#reopenforumtopic
-     */
-    reopenForumTopic(signal?: AbortSignal) {
-        const message = orThrow(this.msg, "reopenForumTopic");
-        const thread = orThrow(message.message_thread_id, "reopenForumTopic");
-        return this.api.reopenForumTopic(message.chat.id, thread, signal);
-    }
-
-    /**
-     * Context-aware alias for `api.deleteForumTopic`. Use this method to delete a forum topic along with all its messages in a forum supergroup chat. The bot must be an administrator in the chat for this to work and must have the can_delete_messages administrator rights. Returns True on success.
-     *
-     * @param signal Optional `AbortSignal` to cancel the request
-     *
-     * **Official reference:** https://core.telegram.org/bots/api#deleteforumtopic
-     */
-    deleteForumTopic(signal?: AbortSignal) {
-        const message = orThrow(this.msg, "deleteForumTopic");
-        const thread = orThrow(message.message_thread_id, "deleteForumTopic");
-        return this.api.deleteForumTopic(message.chat.id, thread, signal);
-    }
-
-    /**
-     * Context-aware alias for `api.unpinAllForumTopicMessages`. Use this method to clear the list of pinned messages in a forum topic. The bot must be an administrator in the chat for this to work and must have the can_pin_messages administrator right in the supergroup. Returns True on success.
-     *
-     * @param signal Optional `AbortSignal` to cancel the request
-     *
-     * **Official reference:** https://core.telegram.org/bots/api#unpinallforumtopicmessages
-     */
-    unpinAllForumTopicMessages(signal?: AbortSignal) {
-        const message = orThrow(this.msg, "unpinAllForumTopicMessages");
-        const thread = orThrow(
-            message.message_thread_id,
-            "unpinAllForumTopicMessages",
-        );
-        return this.api.unpinAllForumTopicMessages(
-            message.chat.id,
-            thread,
-            signal,
-        );
-    }
-
-    /**
-     * Context-aware alias for `api.editGeneralForumTopic`. Use this method to edit the name of the 'General' topic in a forum supergroup chat. The bot must be an administrator in the chat for this to work and must have the can_manage_topics administrator rights. Returns True on success.
-     *
-     * @param name New topic name, 1-128 characters
-     * @param signal Optional `AbortSignal` to cancel the request
-     *
-     * **Official reference:** https://core.telegram.org/bots/api#editgeneralforumtopic
-     */
-    editGeneralForumTopic(name: string, signal?: AbortSignal) {
-        return this.api.editGeneralForumTopic(
-            orThrow(this.chatId, "editGeneralForumTopic"),
-            name,
-            signal,
-        );
-    }
-
-    /**
-     * Context-aware alias for `api.closeGeneralForumTopic`. Use this method to close an open 'General' topic in a forum supergroup chat. The bot must be an administrator in the chat for this to work and must have the can_manage_topics administrator rights. Returns True on success.
-     *
-     * @param signal Optional `AbortSignal` to cancel the request
-     *
-     * **Official reference:** https://core.telegram.org/bots/api#closegeneralforumtopic
-     */
-    closeGeneralForumTopic(signal?: AbortSignal) {
-        return this.api.closeGeneralForumTopic(
-            orThrow(this.chatId, "closeGeneralForumTopic"),
-            signal,
-        );
-    }
-
-    /**
-     * Context-aware alias for `api.reopenGeneralForumTopic`. Use this method to reopen a closed 'General' topic in a forum supergroup chat. The bot must be an administrator in the chat for this to work and must have the can_manage_topics administrator rights. The topic will be automatically unhidden if it was hidden. Returns True on success.     *
-     *
-     * @param signal Optional `AbortSignal` to cancel the request
-     *
-     * **Official reference:** https://core.telegram.org/bots/api#reopengeneralforumtopic
-     */
-    reopenGeneralForumTopic(signal?: AbortSignal) {
-        return this.api.reopenGeneralForumTopic(
-            orThrow(this.chatId, "reopenGeneralForumTopic"),
-            signal,
-        );
-    }
-
-    /**
-     * Context-aware alias for `api.hideGeneralForumTopic`. Use this method to hide the 'General' topic in a forum supergroup chat. The bot must be an administrator in the chat for this to work and must have the can_manage_topics administrator rights. The topic will be automatically closed if it was open. Returns True on success.
-     *
-     * @param signal Optional `AbortSignal` to cancel the request
-     *
-     * **Official reference:** https://core.telegram.org/bots/api#hidegeneralforumtopic
-     */
-    hideGeneralForumTopic(signal?: AbortSignal) {
-        return this.api.hideGeneralForumTopic(
-            orThrow(this.chatId, "hideGeneralForumTopic"),
-            signal,
-        );
-    }
-
-    /**
-     * Context-aware alias for `api.unhideGeneralForumTopic`. Use this method to unhide the 'General' topic in a forum supergroup chat. The bot must be an administrator in the chat for this to work and must have the can_manage_topics administrator rights. Returns True on success.
-     *
-     * @param signal Optional `AbortSignal` to cancel the request
-     *
-     * **Official reference:** https://core.telegram.org/bots/api#unhidegeneralforumtopic
-     */
-    unhideGeneralForumTopic(signal?: AbortSignal) {
-        return this.api.unhideGeneralForumTopic(
-            orThrow(this.chatId, "unhideGeneralForumTopic"),
-            signal,
-        );
-    }
-
-    /**
-     * Context-aware alias for `api.unpinAllGeneralForumTopicMessages`. Use this method to clear the list of pinned messages in a General forum topic. The bot must be an administrator in the chat for this to work and must have the can_pin_messages administrator right in the supergroup. Returns True on success.
-     *
-     * @param signal Optional `AbortSignal` to cancel the request
-     *
-     * **Official reference:** https://core.telegram.org/bots/api#unpinallgeneralforumtopicmessages
-     */
-    unpinAllGeneralForumTopicMessages(signal?: AbortSignal) {
-        return this.api.unpinAllGeneralForumTopicMessages(
-            orThrow(this.chatId, "unpinAllGeneralForumTopicMessages"),
-            signal,
-        );
-    }
-
-    /**
-     * Context-aware alias for `api.answerCallbackQuery`. Use this method to send answers to callback queries sent from inline keyboards. The answer will be displayed to the user as a notification at the top of the chat screen or as an alert. On success, True is returned.
-     *
-     * Alternatively, the user can be redirected to the specified Game URL. For this option to work, you must first create a game for your bot via @BotFather and accept the terms. Otherwise, you may use links like t.me/your_bot?start=XXXX that open your bot with a parameter.
-     *
-     * @param other Optional remaining parameters, confer the official reference below
-     * @param signal Optional `AbortSignal` to cancel the request
-     *
-     * **Official reference:** https://core.telegram.org/bots/api#answercallbackquery
-     */
-    answerCallbackQuery(
-        other?: string | Other<"answerCallbackQuery", "callback_query_id">,
-        signal?: AbortSignal,
-    ) {
-        return this.api.answerCallbackQuery(
-            orThrow(this.callbackQuery, "answerCallbackQuery").id,
-            typeof other === "string" ? { text: other } : other,
-            signal,
-        );
-    }
-
-    /**
-     * Context-aware alias for `api.setChatMenuButton`. Use this method to change the bot's menu button in a private chat, or the default menu button. Returns True on success.
-     *
-     * @param other Optional remaining parameters, confer the official reference below
-     * @param signal Optional `AbortSignal` to cancel the request
-     *
-     * **Official reference:** https://core.telegram.org/bots/api#setchatmenubutton
-     */
-    setChatMenuButton(
-        other?: Other<"setChatMenuButton">,
-        signal?: AbortSignal,
-    ) {
-        return this.api.setChatMenuButton(other, signal);
-    }
-
-    /**
-     * Context-aware alias for `api.getChatMenuButton`. Use this method to get the current value of the bot's menu button in a private chat, or the default menu button. Returns MenuButton on success.
-     *
-     * @param other Optional remaining parameters, confer the official reference below
-     * @param signal Optional `AbortSignal` to cancel the request
-     *
-     * **Official reference:** https://core.telegram.org/bots/api#getchatmenubutton
-     */
-    getChatMenuButton(
-        other?: Other<"getChatMenuButton">,
-        signal?: AbortSignal,
-    ) {
-        return this.api.getChatMenuButton(other, signal);
-    }
-
-    /**
-     * Context-aware alias for `api.setMyDefaultAdministratorRights`. Use this method to the change the default administrator rights requested by the bot when it's added as an administrator to groups or channels. These rights will be suggested to users, but they are are free to modify the list before adding the bot. Returns True on success.
-     *
-     * @param other Optional remaining parameters, confer the official reference below
-     * @param signal Optional `AbortSignal` to cancel the request
-     *
-     * **Official reference:** https://core.telegram.org/bots/api#setmydefaultadministratorrights
-     */
-    setMyDefaultAdministratorRights(
-        other?: Other<"setMyDefaultAdministratorRights">,
-        signal?: AbortSignal,
-    ) {
-        return this.api.setMyDefaultAdministratorRights(other, signal);
-    }
-
-    /**
-     * Context-aware alias for `api.getMyDefaultAdministratorRights`. Use this method to get the current default administrator rights of the bot. Returns ChatAdministratorRights on success.
-     *
-     * @param other Optional remaining parameters, confer the official reference below
-     * @param signal Optional `AbortSignal` to cancel the request
-     */
-    getMyDefaultAdministratorRights(
-        other?: Other<"getMyDefaultAdministratorRights">,
-        signal?: AbortSignal,
-    ) {
-        return this.api.getMyDefaultAdministratorRights(other, signal);
-    }
-
-    /**
-     * Context-aware alias for `api.editMessageText`. Use this method to edit text and game messages. On success, if the edited message is not an inline message, the edited Message is returned, otherwise True is returned. Note that business messages that were not sent by the bot and do not contain an inline keyboard can only be edited within 48 hours from the time they were sent.
-     *
-     * @param text New text of the message, 1-4096 characters after entities parsing
-     * @param other Optional remaining parameters, confer the official reference below
-     * @param signal Optional `AbortSignal` to cancel the request
-     *
-     * **Official reference:** https://core.telegram.org/bots/api#editmessagetext
-     */
-    editMessageText(
-        text: string,
-        other?: Other<
-            "editMessageText",
-            "chat_id" | "message_id" | "inline_message_id" | "text"
-        >,
-        signal?: AbortSignal,
-    ) {
-        const inlineId = this.inlineMessageId;
-        return inlineId !== undefined
-            ? this.api.editMessageTextInline(inlineId, text, other)
-            : this.api.editMessageText(
-                orThrow(this.chatId, "editMessageText"),
-                orThrow(
-                    this.msg?.message_id ?? this.messageReaction?.message_id ??
-                        this.messageReactionCount?.message_id,
-                    "editMessageText",
-                ),
-                text,
-                { business_connection_id: this.businessConnectionId, ...other },
-                signal,
-            );
-    }
-
-    /**
-     * Context-aware alias for `api.editMessageCaption`. Use this method to edit captions of messages. On success, if the edited message is not an inline message, the edited Message is returned, otherwise True is returned. Note that business messages that were not sent by the bot and do not contain an inline keyboard can only be edited within 48 hours from the time they were sent.
-     *
-     * @param other Optional remaining parameters, confer the official reference below
-     * @param signal Optional `AbortSignal` to cancel the request
-     *
-     * **Official reference:** https://core.telegram.org/bots/api#editmessagecaption
-     */
-    editMessageCaption(
-        other?: Other<
-            "editMessageCaption",
-            "chat_id" | "message_id" | "inline_message_id"
-        >,
-        signal?: AbortSignal,
-    ) {
-        const inlineId = this.inlineMessageId;
-        return inlineId !== undefined
-            ? this.api.editMessageCaptionInline(inlineId, other)
-            : this.api.editMessageCaption(
-                orThrow(this.chatId, "editMessageCaption"),
-                orThrow(
-                    this.msg?.message_id ?? this.messageReaction?.message_id ??
-                        this.messageReactionCount?.message_id,
-                    "editMessageCaption",
-                ),
-                { business_connection_id: this.businessConnectionId, ...other },
-                signal,
-            );
-    }
-
-    /**
-     * Context-aware alias for `api.editMessageMedia`. Use this method to edit animation, audio, document, photo, or video messages, or to add media to text messages. If a message is part of a message album, then it can be edited only to an audio for audio albums, only to a document for document albums and to a photo or a video otherwise. When an inline message is edited, a new file can't be uploaded; use a previously uploaded file via its file_id or specify a URL. On success, if the edited message is not an inline message, the edited Message is returned, otherwise True is returned. Note that business messages that were not sent by the bot and do not contain an inline keyboard can only be edited within 48 hours from the time they were sent.
-     *
-     * @param media An object for a new media content of the message
-     * @param other Optional remaining parameters, confer the official reference below
-     * @param signal Optional `AbortSignal` to cancel the request
-     *
-     * **Official reference:** https://core.telegram.org/bots/api#editmessagemedia
-     */
-    editMessageMedia(
-        media: InputMedia,
-        other?: Other<
-            "editMessageMedia",
-            "chat_id" | "message_id" | "inline_message_id" | "media"
-        >,
-        signal?: AbortSignal,
-    ) {
-        const inlineId = this.inlineMessageId;
-        return inlineId !== undefined
-            ? this.api.editMessageMediaInline(inlineId, media, other)
-            : this.api.editMessageMedia(
-                orThrow(this.chatId, "editMessageMedia"),
-                orThrow(
-                    this.msg?.message_id ?? this.messageReaction?.message_id ??
-                        this.messageReactionCount?.message_id,
-                    "editMessageMedia",
-                ),
-                media,
-                { business_connection_id: this.businessConnectionId, ...other },
-                signal,
-            );
-    }
-
-    /**
-     * Context-aware alias for `api.editMessageReplyMarkup`. Use this method to edit only the reply markup of messages. On success, if the edited message is not an inline message, the edited Message is returned, otherwise True is returned. Note that business messages that were not sent by the bot and do not contain an inline keyboard can only be edited within 48 hours from the time they were sent.
-     *
-     * @param other Optional remaining parameters, confer the official reference below
-     * @param signal Optional `AbortSignal` to cancel the request
-     *
-     * **Official reference:** https://core.telegram.org/bots/api#editmessagereplymarkup
-     */
-    editMessageReplyMarkup(
-        other?: Other<
-            "editMessageReplyMarkup",
-            "chat_id" | "message_id" | "inline_message_id"
-        >,
-        signal?: AbortSignal,
-    ) {
-        const inlineId = this.inlineMessageId;
-        return inlineId !== undefined
-            ? this.api.editMessageReplyMarkupInline(
-                inlineId,
-                { business_connection_id: this.businessConnectionId, ...other },
-            )
-            : this.api.editMessageReplyMarkup(
-                orThrow(this.chatId, "editMessageReplyMarkup"),
-                orThrow(
-                    this.msg?.message_id ?? this.messageReaction?.message_id ??
-                        this.messageReactionCount?.message_id,
-                    "editMessageReplyMarkup",
-                ),
-                { business_connection_id: this.businessConnectionId, ...other },
-                signal,
-            );
-    }
-
-    /**
-     * Context-aware alias for `api.stopPoll`. Use this method to stop a poll which was sent by the bot. On success, the stopped Poll is returned.
-     *
-     * @param other Optional remaining parameters, confer the official reference below
-     * @param signal Optional `AbortSignal` to cancel the request
-     *
-     * **Official reference:** https://core.telegram.org/bots/api#stoppoll
-     */
-    stopPoll(
-        other?: Other<"stopPoll", "chat_id" | "message_id">,
-        signal?: AbortSignal,
-    ) {
-        return this.api.stopPoll(
-            orThrow(this.chatId, "stopPoll"),
-            orThrow(
-                this.msg?.message_id ?? this.messageReaction?.message_id ??
-                    this.messageReactionCount?.message_id,
-                "stopPoll",
-            ),
-            { business_connection_id: this.businessConnectionId, ...other },
-            signal,
-        );
-    }
-
-    /**
-     * Context-aware alias for `api.deleteMessage`. Use this method to delete a message, including service messages, with the following limitations:
-     * - A message can only be deleted if it was sent less than 48 hours ago.
-     * - A dice message in a private chat can only be deleted if it was sent more than 24 hours ago.
-     * - Bots can delete outgoing messages in private chats, groups, and supergroups.
-     * - Bots can delete incoming messages in private chats.
-     * - Bots granted can_post_messages permissions can delete outgoing messages in channels.
-     * - If the bot is an administrator of a group, it can delete any message there.
-     * - If the bot has can_delete_messages permission in a supergroup or a channel, it can delete any message there.
-     * Returns True on success.
-     *
-     * @param signal Optional `AbortSignal` to cancel the request
-     *
-     * **Official reference:** https://core.telegram.org/bots/api#deletemessage
-     */
-    deleteMessage(signal?: AbortSignal) {
-        return this.api.deleteMessage(
-            orThrow(this.chatId, "deleteMessage"),
-            orThrow(
-                this.msg?.message_id ?? this.messageReaction?.message_id ??
-                    this.messageReactionCount?.message_id,
-                "deleteMessage",
-            ),
-            signal,
-        );
-    }
-
-    /**
-     * Context-aware alias for `api.deleteMessages`. Use this method to delete multiple messages simultaneously. Returns True on success.
-     *
-     * @param chat_id Unique identifier for the target chat or username of the target channel (in the format @channelusername)
-     * @param message_ids A list of 1-100 identifiers of messages to delete. See deleteMessage for limitations on which messages can be deleted
-     * @param signal Optional `AbortSignal` to cancel the request
-     *
-     * **Official reference:** https://core.telegram.org/bots/api#deletemessages
-     */
-    deleteMessages(message_ids: number[], signal?: AbortSignal) {
-        return this.api.deleteMessages(
-            orThrow(this.chatId, "deleteMessages"),
-            message_ids,
-            signal,
-        );
-    }
-
-    /**
-     * Context-aware alias for `api.sendSticker`. Use this method to send static .WEBP, animated .TGS, or video .WEBM stickers. On success, the sent Message is returned.
-     *
-     * @param sticker Sticker to send. Pass a file_id as String to send a file that exists on the Telegram servers (recommended), pass an HTTP URL as a String for Telegram to get a .WEBP sticker from the Internet, or upload a new .WEBP, .TGS, or .WEBM sticker using multipart/form-data. Video and animated stickers can't be sent via an HTTP URL.
-     * @param other Optional remaining parameters, confer the official reference below
-     * @param signal Optional `AbortSignal` to cancel the request
-     *
-     * **Official reference:** https://core.telegram.org/bots/api#sendsticker
-     */
-    sendSticker(
-        sticker: InputFile | string,
-        other?: Other<"sendSticker", "chat_id" | "sticker">,
-        signal?: AbortSignal,
-    ) {
-        return this.api.sendSticker(
-            orThrow(this.chatId, "sendSticker"),
-            sticker,
-            {
-                business_connection_id: this.businessConnectionId,
-                message_thread_id: this.msg?.message_thread_id,
-                ...other,
-            },
-            signal,
-        );
-    }
-
-    /**
-     * Use this method to get information about custom emoji stickers by their identifiers. Returns an Array of Sticker objects.
-     *
-     * @param custom_emoji_ids A list of custom emoji identifiers
-     * @param signal Optional `AbortSignal` to cancel the request
-     *
-     * **Official reference:** https://core.telegram.org/bots/api#getcustomemojistickers
-     */
-    getCustomEmojiStickers(signal?: AbortSignal) {
-        type Emoji = MessageEntity.CustomEmojiMessageEntity;
-        return this.api.getCustomEmojiStickers(
-            (this.msg?.entities ?? [])
-                .filter((e): e is Emoji => e.type === "custom_emoji")
-                .map((e) => e.custom_emoji_id),
-            signal,
-        );
-    }
-
-    /**
-     * Context-aware alias for `api.sendGift`. Sends a gift to the given user. The gift can't be converted to Telegram Stars by the user. Returns True on success.
-     *
-     * @param gift_id Identifier of the gift
-     * @param other Optional remaining parameters, confer the official reference below
-     * @param signal Optional `AbortSignal` to cancel the request
-     *
-     * **Official reference:** https://core.telegram.org/bots/api#sendgift
-     */
-    sendGift(
-        gift_id: string,
-        other?: Other<"sendGift", "user_id" | "gift_id">,
-        signal?: AbortSignal,
-    ) {
-        return this.api.sendGift(
-            orThrow(this.from, "sendGift").id,
-            gift_id,
-            other,
-            signal,
-        );
-    }
-
-    /**
-     * Context-aware alias for `api.answerInlineQuery`. Use this method to send answers to an inline query. On success, True is returned.
-     * No more than 50 results per query are allowed.
-     *
-     * Example: An inline bot that sends YouTube videos can ask the user to connect the bot to their YouTube account to adapt search results accordingly. To do this, it displays a 'Connect your YouTube account' button above the results, or even before showing any. The user presses the button, switches to a private chat with the bot and, in doing so, passes a start parameter that instructs the bot to return an OAuth link. Once done, the bot can offer a switch_inline button so that the user can easily return to the chat where they wanted to use the bot's inline capabilities.
-     *
-     * @param results An array of results for the inline query
-     * @param other Optional remaining parameters, confer the official reference below
-     * @param signal Optional `AbortSignal` to cancel the request
-     *
-     * **Official reference:** https://core.telegram.org/bots/api#answerinlinequery
-     */
-    answerInlineQuery(
-        results: readonly InlineQueryResult[],
-        other?: Other<"answerInlineQuery", "inline_query_id" | "results">,
-        signal?: AbortSignal,
-    ) {
-        return this.api.answerInlineQuery(
-            orThrow(this.inlineQuery, "answerInlineQuery").id,
-            results,
-            other,
-            signal,
-        );
-    }
-
-    /**
-     * Context-aware alias for `api.savePreparedInlineMessage`. Stores a message that can be sent by a user of a Mini App. Returns a PreparedInlineMessage object.
-     *
-     * @param result An object describing the message to be sent
-     * @param other Optional remaining parameters, confer the official reference below
-     * @param signal Optional `AbortSignal` to cancel the request
-     *
-     * **Official reference:** https://core.telegram.org/bots/api#savepreparedinlinemessage
-     */
-    savePreparedInlineMessage(
-        result: InlineQueryResult,
-        other?: Other<"savePreparedInlineMessage", "user_id" | "result">,
-        signal?: AbortSignal,
-    ) {
-        return this.api.savePreparedInlineMessage(
-            orThrow(this.from, "savePreparedInlineMessage").id,
-            result,
-            other,
-            signal,
-        );
-    }
-
-    /**
-     * Context-aware alias for `api.sendInvoice`. Use this method to send invoices. On success, the sent Message is returned.
-     *
-     * @param title Product name, 1-32 characters
-     * @param description Product description, 1-255 characters
-     * @param payload Bot-defined invoice payload, 1-128 bytes. This will not be displayed to the user, use for your internal processes.
-     * @param currency Three-letter ISO 4217 currency code, see more on currencies
-     * @param prices Price breakdown, a list of components (e.g. product price, tax, discount, delivery cost, delivery tax, bonus, etc.)
-     * @param other Optional remaining parameters, confer the official reference below
-     * @param signal Optional `AbortSignal` to cancel the request
-     *
-     * **Official reference:** https://core.telegram.org/bots/api#sendinvoice
-     */
-    sendInvoice(
-        title: string,
-        description: string,
-        payload: string,
-        currency: string,
-        prices: readonly LabeledPrice[],
-        other?: Other<
-            "sendInvoice",
-            | "chat_id"
-            | "title"
-            | "description"
-            | "payload"
-            | "currency"
-            | "prices"
-        >,
-        signal?: AbortSignal,
-    ) {
-        return this.api.sendInvoice(
-            orThrow(this.chatId, "sendInvoice"),
-            title,
-            description,
-            payload,
-            currency,
-            prices,
-            { message_thread_id: this.msg?.message_thread_id, ...other },
-            signal,
-        );
-    }
-
-    /**
-     * Context-aware alias for `api.answerShippingQuery`. If you sent an invoice requesting a shipping address and the parameter is_flexible was specified, the Bot API will send an Update with a shipping_query field to the bot. Use this method to reply to shipping queries. On success, True is returned.
-     *
-     * @param shipping_query_id Unique identifier for the query to be answered
-     * @param ok Pass True if delivery to the specified address is possible and False if there are any problems (for example, if delivery to the specified address is not possible)
-     * @param other Optional remaining parameters, confer the official reference below
-     * @param signal Optional `AbortSignal` to cancel the request
-     *
-     * **Official reference:** https://core.telegram.org/bots/api#answershippingquery
-     */
-    answerShippingQuery(
-        ok: boolean,
-        other?: Other<"answerShippingQuery", "shipping_query_id" | "ok">,
-        signal?: AbortSignal,
-    ) {
-        return this.api.answerShippingQuery(
-            orThrow(this.shippingQuery, "answerShippingQuery").id,
-            ok,
-            other,
-            signal,
-        );
-    }
-
-    /**
-     * Context-aware alias for `api.answerPreCheckoutQuery`. Once the user has confirmed their payment and shipping details, the Bot API sends the final confirmation in the form of an Update with the field pre_checkout_query. Use this method to respond to such pre-checkout queries. On success, True is returned. Note: The Bot API must receive an answer within 10 seconds after the pre-checkout query was sent.
-     *
-     * @param ok Specify True if everything is alright (goods are available, etc.) and the bot is ready to proceed with the order. Use False if there are any problems.
-     * @param other Optional remaining parameters, confer the official reference below
-     * @param signal Optional `AbortSignal` to cancel the request
-     *
-     * **Official reference:** https://core.telegram.org/bots/api#answerprecheckoutquery
-     */
-    answerPreCheckoutQuery(
-        ok: boolean,
-        other?:
-            | string
-            | Other<"answerPreCheckoutQuery", "pre_checkout_query_id" | "ok">,
-        signal?: AbortSignal,
-    ) {
-        return this.api.answerPreCheckoutQuery(
-            orThrow(this.preCheckoutQuery, "answerPreCheckoutQuery").id,
-            ok,
-            typeof other === "string" ? { error_message: other } : other,
-            signal,
-        );
-    }
-
-    /**
-     * Context-aware alias for `api.refundStarPayment`. Refunds a successful payment in Telegram Stars.
-     *
-     * @param signal Optional `AbortSignal` to cancel the request
-     *
-     * **Official reference:** https://core.telegram.org/bots/api#refundstarpayment
-     */
-    refundStarPayment(signal?: AbortSignal) {
-        return this.api.refundStarPayment(
-            orThrow(this.from, "refundStarPayment").id,
-            orThrow(this.msg?.successful_payment, "refundStarPayment")
-                .telegram_payment_charge_id,
-            signal,
-        );
-    }
-
-    /**
-     * Context-aware alias for `api.editUserStarSubscription`. Allows the bot to cancel or re-enable extension of a subscription paid in Telegram Stars. Returns True on success.
-     *
-     * @param telegram_payment_charge_id Telegram payment identifier for the subscription
-     * @param is_canceled Pass True to cancel extension of the user subscription; the subscription must be active up to the end of the current subscription period. Pass False to allow the user to re-enable a subscription that was previously canceled by the bot.
-     * @param signal Optional `AbortSignal` to cancel the request
-     *
-     * **Official reference:** https://core.telegram.org/bots/api#edituserstarsubscription
-     */
-    editUserStarSubscription(
-        telegram_payment_charge_id: string,
-        is_canceled: boolean,
-        signal?: AbortSignal,
-    ) {
-        return this.api.editUserStarSubscription(
-            orThrow(this.from, "editUserStarSubscription").id,
-            telegram_payment_charge_id,
-            is_canceled,
-            signal,
-        );
-    }
-
-    /**
-     * Context-aware alias for `api.setPassportDataErrors`. Informs a user that some of the Telegram Passport elements they provided contains errors. The user will not be able to re-submit their Passport to you until the errors are fixed (the contents of the field for which you returned the error must change). Returns True on success.
-     *
-     * Use this if the data submitted by the user doesn't satisfy the standards your service requires for any reason. For example, if a birthday date seems invalid, a submitted document is blurry, a scan shows evidence of tampering, etc. Supply some details in the error message to make sure the user knows how to correct the issues.
-     *
-     * @param errors An array describing the errors
-     * @param signal Optional `AbortSignal` to cancel the request
-     *
-     * **Official reference:** https://core.telegram.org/bots/api#setpassportdataerrors
-     */
-    setPassportDataErrors(
-        errors: readonly PassportElementError[],
-        signal?: AbortSignal,
-    ) {
-        return this.api.setPassportDataErrors(
-            orThrow(this.from, "setPassportDataErrors").id,
-            errors,
-            signal,
-        );
-    }
-
-    /**
-     * Context-aware alias for `api.sendGame`. Use this method to send a game. On success, the sent Message is returned.
-     *
-     * @param game_short_name Short name of the game, serves as the unique identifier for the game. Set up your games via BotFather.
-     * @param other Optional remaining parameters, confer the official reference below
-     * @param signal Optional `AbortSignal` to cancel the request
-     *
-     * **Official reference:** https://core.telegram.org/bots/api#sendgame
-     */
-    sendGame(
-        game_short_name: string,
-        other?: Other<"sendGame", "chat_id" | "game_short_name">,
-        signal?: AbortSignal,
-    ) {
-        return this.api.sendGame(
-            orThrow(this.chatId, "sendGame"),
-            game_short_name,
-            {
-                business_connection_id: this.businessConnectionId,
-                message_thread_id: this.msg?.message_thread_id,
-                ...other,
-            },
-            signal,
-        );
-    }
-}
-
-// === Filtered context types
-type HearsContextCore =
-    & FilterCore<":text" | ":caption">
-    & NarrowMatchCore<string | RegExpMatchArray>;
-/**
- * Type of the context object that is available inside the handlers for
- * `bot.hears`.
- *
- * This helper type can be used to narrow down context objects the same way how
- * `bot.hears` does it. This allows you to annotate context objects in
- * middleware that is not directly passed to `bot.hears`, hence not inferring
- * the correct type automatically. That way, handlers can be defined in separate
- * files and still have the correct types.
- */
-export type HearsContext<C extends Context> = FilterQueryContext<
-    NarrowMatch<C, string | RegExpMatchArray>,
-    ":text" | ":caption"
->;
-
-type CommandContextCore =
-    & FilterCore<":entities:bot_command">
-    & NarrowMatchCore<string>;
-/**
- * Type of the context object that is available inside the handlers for
- * `bot.command`.
- *
- * This helper type can be used to narrow down context objects the same way how
- * `bot.command` does it. This allows you to annotate context objects in
- * middleware that is not directly passed to `bot.command`, hence not inferring
- * the correct type automatically. That way, handlers can be defined in separate
- * files and still have the correct types.
- */
-export type CommandContext<C extends Context> = FilterQueryContext<
-    NarrowMatch<C, string>,
     "::bot_command"
 >;
 type NarrowMatchCore<T extends Context["match"]> = { match: T };
@@ -3191,7 +1108,6 @@
     "message_reaction"
 >;
 
->>>>>>> a55168c7
 type ChosenInlineResultContextCore = FilterCore<"chosen_inline_result">;
 /**
  * Type of the context object that is available inside the handlers for
