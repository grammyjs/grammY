import type { Update } from "../types.ts";

const SECRET_HEADER = "X-Telegram-Bot-Api-Secret-Token";
const SECRET_HEADER_LOWERCASE = SECRET_HEADER.toLowerCase();
export const WRONG_TOKEN_ERROR = "secret token is wrong";
export const BAD_REQUEST_ERROR = "unable to parse request body";

const ok = () => new Response(null, { status: 200 });
const okJson = (json: string) =>
    new Response(json, {
        status: 200,
        headers: { "Content-Type": "application/json" },
    });
const unauthorized = () => new Response(WRONG_TOKEN_ERROR, { status: 401 });
const badRequest = () => new Response(BAD_REQUEST_ERROR, { status: 400 });
const empty = () => ({} as Update);

type MaybePromise<T> = T | Promise<T>;

/**
 * Abstraction over a request-response cycle, providing access to the update, as
 * well as a mechanism for responding to the request and to end it.
 */
export interface ReqResHandler<T = void> {
    /**
     * The update object sent from Telegram, usually resolves the request's JSON
     * body
     */
    update: MaybePromise<Update>;
    /**
     * X-Telegram-Bot-Api-Secret-Token header of the request, or undefined if
     * not present
     */
    header?: string;
    /**
     * Ends the request immediately without body, called after every request
     * unless a webhook reply was performed
     */
    end?: () => void;
    /**
     * Sends the specified JSON as a payload in the body, used for webhook
     * replies
     */
    respond: (json: string) => unknown | Promise<unknown>;
    /**
     * Responds that the request is unauthorized due to mismatching
     * X-Telegram-Bot-Api-Secret-Token headers
     */
    unauthorized: () => unknown | Promise<unknown>;
    /**
     * Responds that the request is bad due to the body payload not being
     * parsable or valid Update object
     */
    badRequest: () => unknown | Promise<unknown>;
    /**
     * Some frameworks (e.g. Deno's std/http `listenAndServe`) assume that
     * handler returns something
     */
    handlerReturn?: Promise<T>;
}

/**
 * Middleware for a web framework. Creates a request-response handler for a
 * request. The handler will be used to integrate with the compatible framework.
 */
// deno-lint-ignore no-explicit-any
export type FrameworkAdapter = (...args: any[]) => ReqResHandler<any>;

export type LambdaAdapter = (
    event: {
        body?: string;
        headers: Record<string, string | undefined>;
    },
    _context: unknown,
    callback: (
        arg0: unknown,
        arg1: Record<string, unknown>,
    ) => Promise<unknown>,
) => ReqResHandler;

export type LambdaAsyncAdapter = (
    event: {
        body?: string;
        headers: Record<string, string | undefined>;
    },
    _context: unknown,
) => ReqResHandler;

export type AzureAdapter = (context: {
    res?: {
        // deno-lint-ignore no-explicit-any
        [key: string]: any;
    };
}, request: { body?: unknown }) => ReqResHandler;
export type AzureAdapterV4 = (
    request: {
        headers: { get(name: string): string | null };
        json(): Promise<unknown>;
    },
) => ReqResHandler<{ status: number; body?: string } | { jsonBody: string }>;

export type BunAdapter = (request: {
    headers: Headers;
    json: () => Promise<Update>;
}) => ReqResHandler<Response>;

export type CloudflareAdapter = (event: {
    request: Request;
    respondWith: (response: Promise<Response>) => void;
}) => ReqResHandler;

export type CloudflareModuleAdapter = (
    request: Request,
) => ReqResHandler<Response>;

export type ElysiaAdapter = (ctx: {
    body: Update;
    headers: Record<string, string | undefined>;
    set: {
        headers: Record<string, string>;
        status: number;
    };
}) => ReqResHandler<string>;

export type ExpressAdapter = (req: {
    body: Update;
    header: (header: string) => string | undefined;
}, res: {
    end: (cb?: () => void) => typeof res;
    set: (field: string, value?: string | string[]) => typeof res;
    send: (json: string) => typeof res;
    status: (code: number) => typeof res;
}) => ReqResHandler;

export type FastifyAdapter = (request: {
    body: unknown;
    // deno-lint-ignore no-explicit-any
    headers: any;
}, reply: {
    status: (code: number) => typeof reply;
    headers: (headers: Record<string, string>) => typeof reply;
    code: (code: number) => typeof reply;
    send: {
        (): typeof reply;
        (json: string): typeof reply;
    };
}) => ReqResHandler;

export type HonoAdapter = (c: {
    req: {
        json: <T>() => Promise<T>;
        header: (header: string) => string | undefined;
    };
    body(data: string): Response;
    body(data: null, status: 204): Response;
    // deno-lint-ignore no-explicit-any
    status: (status: any) => void;
    json: (json: string) => Response;
}) => ReqResHandler<Response>;

export type HttpAdapter = (req: {
    headers: Record<string, string | string[] | undefined>;
    on: (event: string, listener: (chunk: unknown) => void) => typeof req;
    once: (event: string, listener: () => void) => typeof req;
}, res: {
    writeHead: {
        (status: number): typeof res;
        (status: number, headers: Record<string, string>): typeof res;
    };
    end: (json?: string) => void;
}) => ReqResHandler;

export type KoaAdapter = (ctx: {
    get: (header: string) => string | undefined;
    set: (key: string, value: string) => void;
    status: number;
    body: string;
    request: {
        body?: unknown;
    };
    response: {
        body: unknown;
        status: number;
    };
}) => ReqResHandler;

export type NextAdapter = (req: {
    body: Update;
    headers: Record<string, string | string[] | undefined>;
}, res: {
    end: (cb?: () => void) => typeof res;
    status: (code: number) => typeof res;
    // deno-lint-ignore no-explicit-any
    json: (json: string) => any;
    // deno-lint-ignore no-explicit-any
    send: (json: string) => any;
}) => ReqResHandler;

export type NHttpAdapter = (rev: {
    body: unknown;
    headers: {
        get: (header: string) => string | null;
    };
    response: {
        sendStatus: (status: number) => void;
        status: (status: number) => {
            send: (json: string) => void;
        };
    };
}) => ReqResHandler;

export type OakAdapter = (ctx: {
    request: {
        body: {
            json: () => Promise<Update>;
        };
        headers: {
            get: (header: string) => string | null;
        };
    };
    response: {
        status: number;
        type: string | undefined;
        body: unknown;
    };
}) => ReqResHandler;

export type ServeHttpAdapter = (
    requestEvent: {
        request: Request;
        respondWith: (response: Response) => void;
    },
) => ReqResHandler;

export type StdHttpAdapter = (
    req: Request,
) => ReqResHandler<Response>;

export type SveltekitAdapter = (
    { request }: { request: Request },
) => ReqResHandler<unknown>;

export type WorktopAdapter = (req: {
    json: () => Promise<Update>;
    headers: {
        get: (header: string) => string | null;
    };
}, res: {
    end: (data: BodyInit | null) => void;
    send: (status: number, json: string) => void;
}) => ReqResHandler;

/** AWS lambda serverless functions */
const awsLambda: LambdaAdapter = (event, _context, callback) => ({
<<<<<<< HEAD
    // TODO: add safe parse workaround
    update: JSON.parse(event.body ?? "{}"),
=======
    get update() {
        return JSON.parse(event.body ?? "{}");
    },
>>>>>>> 2f43a952
    header: event.headers[SECRET_HEADER],
    end: () => callback(null, { statusCode: 200 }),
    respond: (json) =>
        callback(null, {
            statusCode: 200,
            headers: { "Content-Type": "application/json" },
            body: json,
        }),
    unauthorized: () => callback(null, { statusCode: 401 }),
    badRequest: () => callback(null, { statusCode: 400 }),
});

/** AWS lambda async/await serverless functions */
const awsLambdaAsync: LambdaAsyncAdapter = (event, _context) => {
    // deno-lint-ignore no-explicit-any
    let resolveResponse: (response: any) => void;

    return {
<<<<<<< HEAD
        // TODO: add safe parse workaround
        update: JSON.parse(event.body ?? "{}"),
=======
        get update() {
            return JSON.parse(event.body ?? "{}");
        },
>>>>>>> 2f43a952
        header: event.headers[SECRET_HEADER],
        end: () => resolveResponse({ statusCode: 200 }),
        respond: (json) =>
            resolveResponse({
                statusCode: 200,
                headers: { "Content-Type": "application/json" },
                body: json,
            }),
        unauthorized: () => resolveResponse({ statusCode: 401 }),
<<<<<<< HEAD
        badRequest: () => resolveResponse({ statusCode: 400 }),
        handlerReturn: new Promise((resolve) => {
            resolveResponse = resolve;
        }),
=======
        handlerReturn: new Promise<void>((res) => resolveResponse = res),
>>>>>>> 2f43a952
    };
};

/** Azure Functions v3 and v4 */
const azure: AzureAdapter = (context, request) => ({
    get update() {
        return request.body as Update;
    },
    header: context.res?.headers?.[SECRET_HEADER],
    end: () => (context.res = {
        status: 200,
        body: "",
    }),
    respond: (json) => {
        context.res?.set?.("Content-Type", "application/json");
        context.res?.send?.(json);
    },
    unauthorized: () => {
        context.res?.send?.(401, WRONG_TOKEN_ERROR);
    },
    badRequest: () => {
        context.res?.send?.(400, BAD_REQUEST_ERROR);
    },
});
const azureV4: AzureAdapterV4 = (request) => {
    type Res = NonNullable<
        Awaited<ReturnType<AzureAdapterV4>["handlerReturn"]>
    >;
    let resolveResponse: (response: Res) => void;
    return {
        get update() {
            return request.json() as Promise<Update>;
        },
        header: request.headers.get(SECRET_HEADER) || undefined,
        end: () => resolveResponse({ status: 204 }),
        respond: (json) => resolveResponse({ jsonBody: json }),
        unauthorized: () =>
            resolveResponse({ status: 401, body: WRONG_TOKEN_ERROR }),
        handlerReturn: new Promise<Res>((resolve) => resolveResponse = resolve),
    };
};

/** Bun.serve */
const bun: BunAdapter = (request) => {
    let resolveResponse: (response: Response) => void;
    return {
<<<<<<< HEAD
        update: request.json().catch(empty),
=======
        get update() {
            return request.json() as Promise<Update>;
        },
>>>>>>> 2f43a952
        header: request.headers.get(SECRET_HEADER) || undefined,
        end: () => {
            resolveResponse(ok());
        },
        respond: (json) => {
            resolveResponse(okJson(json));
        },
        unauthorized: () => {
            resolveResponse(unauthorized());
        },
<<<<<<< HEAD
        badRequest: () => {
            resolveResponse(badRequest());
        },
        handlerReturn: new Promise<Response>((resolve) => {
            resolveResponse = resolve;
        }),
=======
        handlerReturn: new Promise<Response>((res) => resolveResponse = res),
>>>>>>> 2f43a952
    };
};

/** Native CloudFlare workers (service worker) */
const cloudflare: CloudflareAdapter = (event) => {
    let resolveResponse: (response: Response) => void;
    event.respondWith(
        new Promise<Response>((resolve) => {
            resolveResponse = resolve;
        }),
    );
    return {
<<<<<<< HEAD
        update: event.request.json().catch(empty),
=======
        get update() {
            return event.request.json() as Promise<Update>;
        },
>>>>>>> 2f43a952
        header: event.request.headers.get(SECRET_HEADER) || undefined,
        end: () => {
            resolveResponse(ok());
        },
        respond: (json) => {
            resolveResponse(okJson(json));
        },
        unauthorized: () => {
            resolveResponse(unauthorized());
        },
        badRequest: () => {
            resolveResponse(badRequest());
        },
    };
};

/** Native CloudFlare workers (module worker) */
const cloudflareModule: CloudflareModuleAdapter = (request) => {
    let resolveResponse: (res: Response) => void;
    return {
<<<<<<< HEAD
        update: request.json().catch(empty),
=======
        get update() {
            return request.json() as Promise<Update>;
        },
>>>>>>> 2f43a952
        header: request.headers.get(SECRET_HEADER) || undefined,
        end: () => {
            resolveResponse(ok());
        },
        respond: (json) => {
            resolveResponse(okJson(json));
        },
        unauthorized: () => {
            resolveResponse(unauthorized());
        },
<<<<<<< HEAD
        badRequest: () => {
            resolveResponse(badRequest());
        },
        handlerReturn: new Promise<Response>((resolve) => {
            resolveResponse = resolve;
        }),
=======
        handlerReturn: new Promise<Response>((res) => resolveResponse = res),
>>>>>>> 2f43a952
    };
};

/** express web framework */
const express: ExpressAdapter = (req, res) => ({
    get update() {
        return req.body as Update;
    },
    header: req.header(SECRET_HEADER),
    end: () => res.end(),
    respond: (json) => {
        res.set("Content-Type", "application/json");
        res.send(json);
    },
    unauthorized: () => {
        res.status(401).send(WRONG_TOKEN_ERROR);
    },
    badRequest: () => {
        res.status(400).send(BAD_REQUEST_ERROR);
    },
});

/** fastify web framework */
const fastify: FastifyAdapter = (request, reply) => ({
    get update() {
        return request.body as Update;
    },
    header: request.headers[SECRET_HEADER_LOWERCASE],
    end: () => reply.status(200).send(),
    respond: (json) =>
        reply.headers({ "Content-Type": "application/json" }).send(json),
    unauthorized: () => reply.code(401).send(WRONG_TOKEN_ERROR),
    badRequest: () => reply.code(400).send(BAD_REQUEST_ERROR),
});

/** hono web framework */
const hono: HonoAdapter = (c) => {
    let resolveResponse: (response: Response) => void;
    return {
<<<<<<< HEAD
        update: c.req.json<Update>().catch(empty),
=======
        get update() {
            return c.req.json() as Promise<Update>;
        },
>>>>>>> 2f43a952
        header: c.req.header(SECRET_HEADER),
        end: () => {
            resolveResponse(c.body(""));
        },
        respond: (json) => {
            resolveResponse(c.json(json));
        },
        unauthorized: () => {
            c.status(401);
            resolveResponse(c.body(WRONG_TOKEN_ERROR));
        },
        badRequest: () => {
            c.status(400);
            resolveResponse(c.body(BAD_REQUEST_ERROR));
        },
        handlerReturn: new Promise<Response>((res) => resolveResponse = res),
    };
};

/** Node.js native 'http' and 'https' modules */
const http: HttpAdapter = (req, res) => {
    const secretHeaderFromRequest = req.headers[SECRET_HEADER_LOWERCASE];
    return {
<<<<<<< HEAD
        update: new Promise<Update>((resolve, reject) => {
            // deno-lint-ignore no-explicit-any
            type Chunk = any;
            const chunks: Chunk[] = [];
            req.on("data", (chunk: Chunk) => chunks.push(chunk))
                .once("end", () => {
                    // @ts-ignore `Buffer` is Node-only
                    // deno-lint-ignore no-node-globals
                    const raw = Buffer.concat(chunks).toString("utf-8");
                    resolve(JSON.parse(raw));
                })
                .once("error", reject);
        }).catch(empty),
=======
        get update() {
            return new Promise((resolve, reject) => {
                // deno-lint-ignore no-explicit-any
                type Chunk = any;
                const chunks: Chunk[] = [];
                req.on("data", (chunk: Chunk) => chunks.push(chunk))
                    .once("end", () => {
                        // @ts-ignore `Buffer` is Node-only
                        // deno-lint-ignore no-node-globals
                        const raw = Buffer.concat(chunks).toString("utf-8");
                        resolve(JSON.parse(raw));
                    })
                    .once("error", reject);
            }) as Promise<Update>;
        },
>>>>>>> 2f43a952
        header: Array.isArray(secretHeaderFromRequest)
            ? secretHeaderFromRequest[0]
            : secretHeaderFromRequest,
        end: () => res.end(),
        respond: (json) =>
            res
                .writeHead(200, { "Content-Type": "application/json" })
                .end(json),
        unauthorized: () => res.writeHead(401).end(WRONG_TOKEN_ERROR),
        badRequest: () => res.writeHead(400).end(BAD_REQUEST_ERROR),
    };
};

/** koa web framework */
const koa: KoaAdapter = (ctx) => ({
    get update() {
        return ctx.request.body as Update;
    },
    header: ctx.get(SECRET_HEADER) || undefined,
    end: () => {
        ctx.body = "";
    },
    respond: (json) => {
        ctx.set("Content-Type", "application/json");
        ctx.response.body = json;
    },
    unauthorized: () => {
        ctx.status = 401;
    },
    badRequest: () => {
        ctx.status = 400;
    },
});

/** Next.js Serverless Functions */
const nextJs: NextAdapter = (request, response) => ({
    get update() {
        return request.body as Update;
    },
    header: request.headers[SECRET_HEADER_LOWERCASE] as string,
    end: () => response.end(),
    respond: (json) => response.status(200).json(json),
    unauthorized: () => response.status(401).send(WRONG_TOKEN_ERROR),
    badRequest: () => response.status(400).send(BAD_REQUEST_ERROR),
});

/** nhttp web framework */
const nhttp: NHttpAdapter = (rev) => ({
    get update() {
        return rev.body as Update;
    },
    header: rev.headers.get(SECRET_HEADER) || undefined,
    end: () => rev.response.sendStatus(200),
    respond: (json) => rev.response.status(200).send(json),
    unauthorized: () => rev.response.status(401).send(WRONG_TOKEN_ERROR),
    badRequest: () => rev.response.status(400).send(BAD_REQUEST_ERROR),
});

/** oak web framework */
const oak: OakAdapter = (ctx) => ({
<<<<<<< HEAD
    update: ctx.request.body.json().catch(empty),
=======
    get update() {
        return ctx.request.body.json() as Promise<Update>;
    },
>>>>>>> 2f43a952
    header: ctx.request.headers.get(SECRET_HEADER) || undefined,
    end: () => {
        ctx.response.status = 200;
    },
    respond: (json) => {
        ctx.response.type = "json";
        ctx.response.body = json;
    },
    unauthorized: () => {
        ctx.response.status = 401;
    },
    badRequest: () => {
        ctx.response.status = 400;
    },
});

/** Deno.serve */
const serveHttp: ServeHttpAdapter = (requestEvent) => ({
<<<<<<< HEAD
    update: requestEvent.request.json().catch(empty),
=======
    get update() {
        return requestEvent.request.json() as Promise<Update>;
    },
>>>>>>> 2f43a952
    header: requestEvent.request.headers.get(SECRET_HEADER) || undefined,
    end: () => requestEvent.respondWith(ok()),
    respond: (json) => requestEvent.respondWith(okJson(json)),
    unauthorized: () => requestEvent.respondWith(unauthorized()),
    badRequest: () => requestEvent.respondWith(badRequest()),
});

/** std/http web server */
const stdHttp: StdHttpAdapter = (req) => {
    let resolveResponse: (response: Response) => void;
    return {
<<<<<<< HEAD
        update: req.json().catch(empty),
=======
        get update() {
            return req.json() as Promise<Update>;
        },
>>>>>>> 2f43a952
        header: req.headers.get(SECRET_HEADER) || undefined,
        end: () => {
            if (resolveResponse) resolveResponse(ok());
        },
        respond: (json) => {
            if (resolveResponse) resolveResponse(okJson(json));
        },
        unauthorized: () => {
            if (resolveResponse) resolveResponse(unauthorized());
        },
<<<<<<< HEAD
        badRequest: () => {
            if (resolveResponse) resolveResponse(badRequest());
        },
        handlerReturn: new Promise((resolve) => {
            resolveResponse = resolve;
        }),
=======
        handlerReturn: new Promise<Response>((res) => resolveResponse = res),
>>>>>>> 2f43a952
    };
};

/** Sveltekit Serverless Functions */
const sveltekit: SveltekitAdapter = ({ request }) => {
    let resolveResponse: (res: Response) => void;
    return {
<<<<<<< HEAD
        update: request.json().catch(empty),
=======
        get update() {
            return request.json() as Promise<Update>;
        },
>>>>>>> 2f43a952
        header: request.headers.get(SECRET_HEADER) || undefined,
        end: () => {
            if (resolveResponse) resolveResponse(ok());
        },
        respond: (json) => {
            if (resolveResponse) resolveResponse(okJson(json));
        },
        unauthorized: () => {
            if (resolveResponse) resolveResponse(unauthorized());
        },
<<<<<<< HEAD
        badRequest: () => {
            if (resolveResponse) resolveResponse(badRequest());
        },
        handlerReturn: new Promise((resolve) => {
            resolveResponse = resolve;
        }),
=======
        handlerReturn: new Promise<Response>((res) => resolveResponse = res),
>>>>>>> 2f43a952
    };
};

/** worktop Cloudflare workers framework */
const worktop: WorktopAdapter = (req, res) => ({
<<<<<<< HEAD
    update: req.json().catch(empty),
=======
    get update() {
        return req.json() as Promise<Update>;
    },
>>>>>>> 2f43a952
    header: req.headers.get(SECRET_HEADER) ?? undefined,
    end: () => res.end(null),
    respond: (json) => res.send(200, json),
    unauthorized: () => res.send(401, WRONG_TOKEN_ERROR),
    badRequest: () => res.send(400, BAD_REQUEST_ERROR),
});

const elysia: ElysiaAdapter = (ctx) => {
    // @note upgrade target to use modern code?
    // const { promise, resolve } = Promise.withResolvers<string>();

    let resolveResponse: (result: string) => void;

    return {
        // @note technically the type shouldn't be limited to Promise, because it's fine to await plain values as well
        get update() {
            return ctx.body as Update;
        },
        header: ctx.headers[SECRET_HEADER_LOWERCASE],
        end() {
            resolveResponse("");
        },
        respond(json) {
            // @note since json is passed as string here, we gotta define proper content-type
            ctx.set.headers["content-type"] = "application/json";
            resolveResponse(json);
        },
        unauthorized() {
            ctx.set.status = 401;
            resolveResponse("");
        },
        handlerReturn: new Promise<string>((res) => resolveResponse = res),
    };
};

// Please open a pull request if you want to add another adapter
export const adapters = {
    awsLambda,
    awsLambdaAsync,
    azure,
    "azure-v4": azureV4,
    bun,
    cloudflare,
<<<<<<< HEAD
    cloudflareModule,
=======
    "cloudflare-mod": cloudflareModule,
    elysia,
>>>>>>> 2f43a952
    express,
    fastify,
    hono,
    http,
    https: http,
    koa,
    nextJs,
    nhttp,
    oak,
    serveHttp,
    stdHttp,
    sveltekit,
    worktop,
};<|MERGE_RESOLUTION|>--- conflicted
+++ resolved
@@ -252,14 +252,10 @@
 
 /** AWS lambda serverless functions */
 const awsLambda: LambdaAdapter = (event, _context, callback) => ({
-<<<<<<< HEAD
     // TODO: add safe parse workaround
-    update: JSON.parse(event.body ?? "{}"),
-=======
     get update() {
         return JSON.parse(event.body ?? "{}");
     },
->>>>>>> 2f43a952
     header: event.headers[SECRET_HEADER],
     end: () => callback(null, { statusCode: 200 }),
     respond: (json) =>
@@ -278,14 +274,10 @@
     let resolveResponse: (response: any) => void;
 
     return {
-<<<<<<< HEAD
         // TODO: add safe parse workaround
-        update: JSON.parse(event.body ?? "{}"),
-=======
         get update() {
             return JSON.parse(event.body ?? "{}");
         },
->>>>>>> 2f43a952
         header: event.headers[SECRET_HEADER],
         end: () => resolveResponse({ statusCode: 200 }),
         respond: (json) =>
@@ -295,14 +287,8 @@
                 body: json,
             }),
         unauthorized: () => resolveResponse({ statusCode: 401 }),
-<<<<<<< HEAD
         badRequest: () => resolveResponse({ statusCode: 400 }),
-        handlerReturn: new Promise((resolve) => {
-            resolveResponse = resolve;
-        }),
-=======
         handlerReturn: new Promise<void>((res) => resolveResponse = res),
->>>>>>> 2f43a952
     };
 };
 
@@ -341,6 +327,8 @@
         respond: (json) => resolveResponse({ jsonBody: json }),
         unauthorized: () =>
             resolveResponse({ status: 401, body: WRONG_TOKEN_ERROR }),
+        badRequest: () =>
+            resolveResponse({ status: 400, body: BAD_REQUEST_ERROR }),
         handlerReturn: new Promise<Res>((resolve) => resolveResponse = resolve),
     };
 };
@@ -349,13 +337,9 @@
 const bun: BunAdapter = (request) => {
     let resolveResponse: (response: Response) => void;
     return {
-<<<<<<< HEAD
-        update: request.json().catch(empty),
-=======
-        get update() {
-            return request.json() as Promise<Update>;
-        },
->>>>>>> 2f43a952
+        get update() {
+            return request.json().catch(empty) as Promise<Update>;
+        },
         header: request.headers.get(SECRET_HEADER) || undefined,
         end: () => {
             resolveResponse(ok());
@@ -366,16 +350,10 @@
         unauthorized: () => {
             resolveResponse(unauthorized());
         },
-<<<<<<< HEAD
         badRequest: () => {
             resolveResponse(badRequest());
         },
-        handlerReturn: new Promise<Response>((resolve) => {
-            resolveResponse = resolve;
-        }),
-=======
         handlerReturn: new Promise<Response>((res) => resolveResponse = res),
->>>>>>> 2f43a952
     };
 };
 
@@ -388,13 +366,9 @@
         }),
     );
     return {
-<<<<<<< HEAD
-        update: event.request.json().catch(empty),
-=======
-        get update() {
-            return event.request.json() as Promise<Update>;
-        },
->>>>>>> 2f43a952
+        get update() {
+            return event.request.json().catch(empty) as Promise<Update>;
+        },
         header: event.request.headers.get(SECRET_HEADER) || undefined,
         end: () => {
             resolveResponse(ok());
@@ -415,13 +389,9 @@
 const cloudflareModule: CloudflareModuleAdapter = (request) => {
     let resolveResponse: (res: Response) => void;
     return {
-<<<<<<< HEAD
-        update: request.json().catch(empty),
-=======
-        get update() {
-            return request.json() as Promise<Update>;
-        },
->>>>>>> 2f43a952
+        get update() {
+            return request.json().catch(empty) as Promise<Update>;
+        },
         header: request.headers.get(SECRET_HEADER) || undefined,
         end: () => {
             resolveResponse(ok());
@@ -432,16 +402,10 @@
         unauthorized: () => {
             resolveResponse(unauthorized());
         },
-<<<<<<< HEAD
         badRequest: () => {
             resolveResponse(badRequest());
         },
-        handlerReturn: new Promise<Response>((resolve) => {
-            resolveResponse = resolve;
-        }),
-=======
         handlerReturn: new Promise<Response>((res) => resolveResponse = res),
->>>>>>> 2f43a952
     };
 };
 
@@ -481,13 +445,9 @@
 const hono: HonoAdapter = (c) => {
     let resolveResponse: (response: Response) => void;
     return {
-<<<<<<< HEAD
-        update: c.req.json<Update>().catch(empty),
-=======
-        get update() {
-            return c.req.json() as Promise<Update>;
-        },
->>>>>>> 2f43a952
+        get update() {
+            return c.req.json<Update>().catch(empty);
+        },
         header: c.req.header(SECRET_HEADER),
         end: () => {
             resolveResponse(c.body(""));
@@ -511,21 +471,6 @@
 const http: HttpAdapter = (req, res) => {
     const secretHeaderFromRequest = req.headers[SECRET_HEADER_LOWERCASE];
     return {
-<<<<<<< HEAD
-        update: new Promise<Update>((resolve, reject) => {
-            // deno-lint-ignore no-explicit-any
-            type Chunk = any;
-            const chunks: Chunk[] = [];
-            req.on("data", (chunk: Chunk) => chunks.push(chunk))
-                .once("end", () => {
-                    // @ts-ignore `Buffer` is Node-only
-                    // deno-lint-ignore no-node-globals
-                    const raw = Buffer.concat(chunks).toString("utf-8");
-                    resolve(JSON.parse(raw));
-                })
-                .once("error", reject);
-        }).catch(empty),
-=======
         get update() {
             return new Promise((resolve, reject) => {
                 // deno-lint-ignore no-explicit-any
@@ -533,15 +478,14 @@
                 const chunks: Chunk[] = [];
                 req.on("data", (chunk: Chunk) => chunks.push(chunk))
                     .once("end", () => {
-                        // @ts-ignore `Buffer` is Node-only
-                        // deno-lint-ignore no-node-globals
-                        const raw = Buffer.concat(chunks).toString("utf-8");
+                        const raw = globalThis.process.getBuiltinModule(
+                            "node:buffer",
+                        ).Buffer.concat(chunks).toString("utf-8");
                         resolve(JSON.parse(raw));
                     })
                     .once("error", reject);
-            }) as Promise<Update>;
-        },
->>>>>>> 2f43a952
+            }).catch(empty) as Promise<Update>;
+        },
         header: Array.isArray(secretHeaderFromRequest)
             ? secretHeaderFromRequest[0]
             : secretHeaderFromRequest,
@@ -602,13 +546,9 @@
 
 /** oak web framework */
 const oak: OakAdapter = (ctx) => ({
-<<<<<<< HEAD
-    update: ctx.request.body.json().catch(empty),
-=======
-    get update() {
-        return ctx.request.body.json() as Promise<Update>;
-    },
->>>>>>> 2f43a952
+    get update() {
+        return ctx.request.body.json().catch(empty) as Promise<Update>;
+    },
     header: ctx.request.headers.get(SECRET_HEADER) || undefined,
     end: () => {
         ctx.response.status = 200;
@@ -627,13 +567,9 @@
 
 /** Deno.serve */
 const serveHttp: ServeHttpAdapter = (requestEvent) => ({
-<<<<<<< HEAD
-    update: requestEvent.request.json().catch(empty),
-=======
-    get update() {
-        return requestEvent.request.json() as Promise<Update>;
-    },
->>>>>>> 2f43a952
+    get update() {
+        return requestEvent.request.json().catch(empty) as Promise<Update>;
+    },
     header: requestEvent.request.headers.get(SECRET_HEADER) || undefined,
     end: () => requestEvent.respondWith(ok()),
     respond: (json) => requestEvent.respondWith(okJson(json)),
@@ -645,13 +581,9 @@
 const stdHttp: StdHttpAdapter = (req) => {
     let resolveResponse: (response: Response) => void;
     return {
-<<<<<<< HEAD
-        update: req.json().catch(empty),
-=======
-        get update() {
-            return req.json() as Promise<Update>;
-        },
->>>>>>> 2f43a952
+        get update() {
+            return req.json().catch(empty) as Promise<Update>;
+        },
         header: req.headers.get(SECRET_HEADER) || undefined,
         end: () => {
             if (resolveResponse) resolveResponse(ok());
@@ -662,16 +594,10 @@
         unauthorized: () => {
             if (resolveResponse) resolveResponse(unauthorized());
         },
-<<<<<<< HEAD
         badRequest: () => {
             if (resolveResponse) resolveResponse(badRequest());
         },
-        handlerReturn: new Promise((resolve) => {
-            resolveResponse = resolve;
-        }),
-=======
         handlerReturn: new Promise<Response>((res) => resolveResponse = res),
->>>>>>> 2f43a952
     };
 };
 
@@ -679,13 +605,9 @@
 const sveltekit: SveltekitAdapter = ({ request }) => {
     let resolveResponse: (res: Response) => void;
     return {
-<<<<<<< HEAD
-        update: request.json().catch(empty),
-=======
-        get update() {
-            return request.json() as Promise<Update>;
-        },
->>>>>>> 2f43a952
+        get update() {
+            return request.json().catch(empty) as Promise<Update>;
+        },
         header: request.headers.get(SECRET_HEADER) || undefined,
         end: () => {
             if (resolveResponse) resolveResponse(ok());
@@ -696,28 +618,18 @@
         unauthorized: () => {
             if (resolveResponse) resolveResponse(unauthorized());
         },
-<<<<<<< HEAD
         badRequest: () => {
             if (resolveResponse) resolveResponse(badRequest());
         },
-        handlerReturn: new Promise((resolve) => {
-            resolveResponse = resolve;
-        }),
-=======
         handlerReturn: new Promise<Response>((res) => resolveResponse = res),
->>>>>>> 2f43a952
     };
 };
 
 /** worktop Cloudflare workers framework */
 const worktop: WorktopAdapter = (req, res) => ({
-<<<<<<< HEAD
-    update: req.json().catch(empty),
-=======
-    get update() {
-        return req.json() as Promise<Update>;
-    },
->>>>>>> 2f43a952
+    get update() {
+        return req.json().catch(empty) as Promise<Update>;
+    },
     header: req.headers.get(SECRET_HEADER) ?? undefined,
     end: () => res.end(null),
     respond: (json) => res.send(200, json),
@@ -747,7 +659,11 @@
         },
         unauthorized() {
             ctx.set.status = 401;
-            resolveResponse("");
+            resolveResponse(WRONG_TOKEN_ERROR);
+        },
+        badRequest() {
+            ctx.set.status = 400;
+            resolveResponse(BAD_REQUEST_ERROR);
         },
         handlerReturn: new Promise<string>((res) => resolveResponse = res),
     };
@@ -761,12 +677,8 @@
     "azure-v4": azureV4,
     bun,
     cloudflare,
-<<<<<<< HEAD
     cloudflareModule,
-=======
-    "cloudflare-mod": cloudflareModule,
     elysia,
->>>>>>> 2f43a952
     express,
     fastify,
     hono,
