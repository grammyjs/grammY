import { BotError, Composer, type MiddlewareFn, run } from "../src/composer.ts";
import { Context } from "../src/mod.ts";
import {
    assertEquals,
    assertFalse,
    assertInstanceOf,
    assertRejects,
    assertStringIncludes,
    beforeEach,
    describe,
    it,
    type Spy,
    spy,
} from "./deps.test.ts";

describe("BotError", () => {
<<<<<<< HEAD
    const ctx = new Context(
        // deno-lint-ignore no-explicit-any
        { message: { text: "test" } } as any,
        // deno-lint-ignore no-explicit-any
        0 as any,
        // deno-lint-ignore no-explicit-any
        0 as any,
    );
=======
    // @ts-ignore-error this message is missing many properties
    const ctx = new Context({ message: { text: "test" } }, 0, 0);
>>>>>>> a0f6776e
    it("should copy stack and message", () => {
        const e = new Error("nope");
        const err = new BotError(e, ctx);
        assertStringIncludes(err.message, e.message);
        assertEquals(err.stack, e.stack);
    });
    it("should find good error message for non-error objects", () => {
        const e = (value: unknown) => new BotError(value, ctx).message;
        assertStringIncludes(e("test"), "test");
        assertStringIncludes(e("test"), "of type string");
        assertFalse(e(Array(50).fill("a").join("") + "bbb").includes("b")); // cut long strings
        assertStringIncludes(e(42), "42");
        assertStringIncludes(e(42), "of type number");
        assertStringIncludes(e(() => {}), "of type function");
    });
});

describe("Composer", () => {
    let composer: Composer<Context>;
    const ctx = new Context(
        // deno-lint-ignore no-explicit-any
        { message: { text: "test" } } as any,
        // deno-lint-ignore no-explicit-any
        0 as any,
        // deno-lint-ignore no-explicit-any
        0 as any,
    );
    const next = () => Promise.resolve();
    let middleware: Spy<MiddlewareFn<Context>>;
    const exec = (c = ctx) => composer.middleware()(c, next);

    beforeEach(() => {
        composer = new Composer();
        middleware = spy((_ctx) => {});
    });

    it("should call handlers", async () => {
        composer.use(middleware);
        await exec();
        assertEquals(middleware.calls[0].args[0], ctx);
    });
    it("should call constructor handlers", async () => {
        composer = new Composer(middleware);
        await exec();
        assertEquals(middleware.calls[0].args[0], ctx);
    });
    it("should prevent next from being called more than once", async () => {
        let first = true;
        const com = new Composer();
        com.use(async (_, next) => {
            await next();
            await assertRejects(() => next(), "already called");
        }, () => {
            if (first) first = false;
            else throw new Error("failed!");
        });
        composer.use(com);
        await exec();
    });

    describe(".use", () => {
        it("should work with multiple handlers", async () => {
            composer.use((_, next) => next(), (_, next) => next(), middleware);
            await exec();
            assertEquals(middleware.calls[0].args[0], ctx);
        });
        it("should with multiple handlers in different calls", async () => {
            composer.use((_, next) => next(), (_, next) => next());
            composer.use((_, next) => next(), (_, next) => next());
            composer.use((_, next) => next(), (_, next) => next(), middleware);
            await exec();
            assertEquals(middleware.calls[0].args[0], ctx);
        });
        it("should call sub-trees", async () => {
            const sub = composer.use((_, next) => next());
            assertInstanceOf(sub, Composer);
            sub.use((_, next) => next());
            sub.use((_, next) => next(), middleware);
            await exec();
            assertEquals(middleware.calls[0].args[0], ctx);
        });
        it("should allow errors to bubble up", async () => {
            composer.use((_, next) => next())
                .use((_, next) => next(), () => {
                    throw new Error("evil");
                });
            await assertRejects(
                async () => await composer.middleware()(ctx, next),
                Error,
                "evil",
            );
        });
    });

    describe(".on", () => {
        it("should run filter queries", async () => {
            composer.on("::bot_command", middleware); // nope
            composer.on(["::code", "message:text"], middleware);
            await exec(ctx);
            await exec({ update: { channel_post: { text: "" } } } as Context); // nope
            assertEquals(middleware.calls.length, 1);
            assertEquals(middleware.calls[0].args[0], ctx);
        });
        it("should allow chaining filter queries", async () => {
            composer.on([":text"]).on("message").use(middleware);
            await exec();
            await exec({ update: { channel_post: { text: "" } } } as Context);
            assertEquals(middleware.calls.length, 1);
            assertEquals(middleware.calls[0].args[0], ctx);
        });
    });

    describe(".hears", () => {
        it("should check for text", async () => {
            composer.hears("test", middleware);
            await exec();
            assertEquals(middleware.calls.length, 1);
            assertEquals(middleware.calls[0].args[0], ctx);
        });
        it("should allow chaining hears", async () => {
            composer.hears(/^x.*/).hears(/.*st$/, middleware); // nope
            composer.hears(/^x.*/).hears(/.*x$/, middleware); // nope
            composer.hears(/^te.*/).hears(/.*st$/, middleware);
            await exec();
            assertEquals(middleware.calls.length, 1);
            assertEquals(middleware.calls[0].args[0], ctx);
        });
    });

    describe(".command", () => {
        const c = new Context(
            {
                message: {
                    text: "/start",
                    entities: [{ type: "bot_command", offset: 0, length: 6 }],
                },
                // deno-lint-ignore no-explicit-any
            } as any,
            // deno-lint-ignore no-explicit-any
            0 as any,
            // deno-lint-ignore no-explicit-any
            0 as any,
        );
        it("should check for commands", async () => {
            composer.command("start", middleware);
            await exec(c);
            assertEquals(middleware.calls.length, 1);
            assertEquals(middleware.calls[0].args[0], c);
        });
        it("should allow chaining commands", async () => {
            composer.command(["help"])
                .command(["start", "settings"], middleware); // nope
            composer.command(["help", "start"])
                .command(["settings"], middleware); // nope
            composer.command(["help", "start"])
                .command(["start", "settings"], middleware);
            await exec(c);
            assertEquals(middleware.calls.length, 1);
            assertEquals(middleware.calls[0].args[0], c);
        });
    });

    describe(".chatType", () => {
        const c = new Context(
            // deno-lint-ignore no-explicit-any
            { message: { chat: { type: "group" } } } as any,
            // deno-lint-ignore no-explicit-any
            0 as any,
            // deno-lint-ignore no-explicit-any
            0 as any,
        );
        it("should check for chat types", async () => {
            composer.chatType("private", middleware);
            composer.chatType(["group", "supergroup"], middleware);
            await exec(c);
            assertEquals(middleware.calls.length, 1);
            assertEquals(middleware.calls[0].args[0], c);
        });
        it("should allow chaining chat type checks", async () => {
            composer.chatType(["channel"])
                .chatType(["group", "supergroup"], middleware); // nope
            composer.chatType(["channel", "group"])
                .chatType(["supergroup"], middleware); // nope
            composer.chatType(["channel", "group"])
                .chatType(["group", "supergroup"], middleware);
            await exec(c);
            assertEquals(middleware.calls.length, 1);
            assertEquals(middleware.calls[0].args[0], c);
        });
    });

    describe(".callbackQuery", () => {
        const c = new Context(
            // deno-lint-ignore no-explicit-any
            { callback_query: { data: "test" } } as any,
            // deno-lint-ignore no-explicit-any
            0 as any,
            // deno-lint-ignore no-explicit-any
            0 as any,
        );
        it("should check for callback query data", async () => {
            composer.callbackQuery("no-data", middleware);
            composer.callbackQuery(["nope", "test"], middleware);
            await exec(c);
            assertEquals(middleware.calls.length, 1);
            assertEquals(middleware.calls[0].args[0], c);
        });
        it("should allow chaining callback query data checks", async () => {
            composer.callbackQuery(["nope"])
                .callbackQuery(["test", "nei"], middleware); // nope
            composer.callbackQuery(["nope", "test"])
                .callbackQuery(["nei"], middleware); // nope
            composer.callbackQuery(["nope", /test/])
                .callbackQuery(["test", "nei"], middleware);
            await exec(c);
            assertEquals(middleware.calls.length, 1);
            assertEquals(middleware.calls[0].args[0], c);
        });
    });

    describe(".gameQuery", () => {
        const c = new Context(
            // deno-lint-ignore no-explicit-any
            { callback_query: { game_short_name: "test" } } as any,
            // deno-lint-ignore no-explicit-any
            0 as any,
            // deno-lint-ignore no-explicit-any
            0 as any,
        );
        it("should check for game query data", async () => {
            composer.gameQuery("no-data", middleware);
            composer.gameQuery(["nope", "test"], middleware);
            await exec(c);
            assertEquals(middleware.calls.length, 1);
            assertEquals(middleware.calls[0].args[0], c);
        });
        it("should allow chaining game query data checks", async () => {
            composer.gameQuery(["nope"])
                .gameQuery(["test", "nei"], middleware); // nope
            composer.gameQuery(["nope", "test"])
                .gameQuery(["nei"], middleware); // nope
            composer.gameQuery(["nope", /test/])
                .gameQuery(["test", "nei"], middleware);
            await exec(c);
            assertEquals(middleware.calls.length, 1);
            assertEquals(middleware.calls[0].args[0], c);
        });
    });

    describe(".inlineQuery", () => {
        const c = new Context(
            // deno-lint-ignore no-explicit-any
            { inline_query: { query: "test" } } as any,
            // deno-lint-ignore no-explicit-any
            0 as any,
            // deno-lint-ignore no-explicit-any
            0 as any,
        );
        it("should check for inline query data", async () => {
            composer.inlineQuery("no-data", middleware);
            composer.inlineQuery(["nope", "test"], middleware);
            await exec(c);
            assertEquals(middleware.calls.length, 1);
            assertEquals(middleware.calls[0].args[0], c);
        });
        it("should allow chaining inline query data checks", async () => {
            composer.inlineQuery(["nope"])
                .inlineQuery(["test", "nei"], middleware); // nope
            composer.inlineQuery(["nope", "test"])
                .inlineQuery(["nei"], middleware); // nope
            composer.inlineQuery(["nope", /test/])
                .inlineQuery(["test", "nei"], middleware);
            await exec(c);
            assertEquals(middleware.calls.length, 1);
            assertEquals(middleware.calls[0].args[0], c);
        });
    });

    describe(".filter", () => {
        const t = () => true;
        const f = () => false;
        it("should check filters", async () => {
            composer.filter(f, middleware);
            composer.filter(t, middleware);
            await exec();
            assertEquals(middleware.calls.length, 1);
            assertEquals(middleware.calls[0].args[0], ctx);
        });
        it("should allow chaining filters", async () => {
            composer.filter(t).filter(f, middleware); // nope
            composer.filter(f).filter(t, middleware); // nope
            composer.filter(t).filter(t, middleware);
            await exec();
            assertEquals(middleware.calls.length, 1);
            assertEquals(middleware.calls[0].args[0], ctx);
        });
    });

    describe(".drop", () => {
        const t = () => true;
        const f = () => false;
        it("should allow to drop", async () => {
            composer.drop(t, middleware);
            composer.drop(f, middleware);
            await exec();
            assertEquals(middleware.calls.length, 1);
            assertEquals(middleware.calls[0].args[0], ctx);
        });
        it("should allow chaining drop calls", async () => {
            composer.drop(t).drop(f, middleware); // nope
            composer.drop(f).drop(t, middleware); // nope
            composer.drop(f).drop(f, middleware);
            await exec();
            assertEquals(middleware.calls.length, 1);
            assertEquals(middleware.calls[0].args[0], ctx);
        });
    });

    describe(".fork", () => {
        it("should call downstream and passed middleware", async () => {
            composer.fork(middleware);
            composer.use(middleware);
            await exec();
            assertEquals(middleware.calls.length, 2);
        });
        it("should call middleware concurrently", async () => {
            let seq = "";
            const tick = () => new Promise((r) => setTimeout(r));
            composer.fork(async (_ctx, next) => {
                seq += "0"; // 2
                await tick();
                seq += "1"; // 4
                await next();
            }).use(async () => {
                seq += "2"; // 5
                await tick();
                seq += "3"; // 7
            });
            composer.use(async () => {
                seq += "a"; // 1
                await tick();
                seq += "b"; // 3
                await tick();
                seq += "c"; // 6
                await tick();
                seq += "d"; // 8
            });
            await exec();
            assertEquals(seq, "a0b12c3d");
        });
    });

    describe(".lazy", () => {
        it("should run lazily created middleware", async () => {
            composer.lazy((c) => {
                assertEquals(c, ctx);
                return middleware;
            });
            await exec();
            assertEquals(middleware.calls.length, 1);
        });
        it("should run lazily created middleware arrays", async () => {
            composer.lazy(
                () => [new Composer(), new Composer().middleware(), middleware],
            );
            await exec();
            assertEquals(middleware.calls.length, 1);
        });
    });

    describe(".route", () => {
        const nope = () => {
            throw new Error("nope");
        };
        const base = { a: nope, b: nope };
        it("should route context objects", async () => {
            composer.route((c) => {
                assertEquals(c, ctx);
                return "key";
            }, { ...base, key: middleware });
            await exec();
            assertEquals(middleware.calls.length, 1);
        });
        it("should support a fallback route", async () => {
            composer.route(() => "nope" as "a", base, middleware);
            await exec();
            assertEquals(middleware.calls.length, 1);
        });
    });

    describe(".branch", () => {
        it("should branch based on a predicate", async () => {
            let count = 0;
            let l = 0;
            let r = 0;
            composer.branch(
                (c) => {
                    assertEquals(c, ctx);
                    return count++ % 2 === 0;
                },
                () => l++,
                () => r++,
            );
            for (let i = 0; i < 8; i++) await exec();
            assertEquals(l, 4);
            assertEquals(r, 4);
        });
    });

    describe(".errorBoundary", () => {
        it("should catch errors from passed middleware", async () => {
            const err = new Error("damn");
            const handler = spy((e: BotError<Context>) => {
                assertInstanceOf(e, BotError);
                assertEquals(e.error, err);
                assertStringIncludes(e.message, err.message);
            });
            composer.errorBoundary(handler, () => {
                throw err;
            });
            await exec();
            assertEquals(handler.calls.length, 1);
        });
        it("should catch errors from child middleware", async () => {
            const err = new Error("damn");
            const handler = spy((e: BotError<Context>) => {
                assertInstanceOf(e, BotError);
                assertEquals(e.error, err);
                assertStringIncludes(e.message, err.message);
            });
            composer.errorBoundary(handler).use(() => {
                throw err;
            });
            await exec();
            assertEquals(handler.calls.length, 1);
        });
        it("should not touch downstream errors", async () => {
            const err = new Error("yay");
            const handler = spy(() => {});
            composer.errorBoundary(handler);
            composer.use(() => {
                throw err;
            });
            await assertRejects(async () => {
                await exec();
            }, "yay");
            assertEquals(handler.calls.length, 0);
        });
        it("should support passing on the control flow via next", async () => {
            const err = new Error("damn");
            composer.errorBoundary((_e, next) => next()).use(() => {
                throw err;
            });
            composer.use(middleware);
            await exec();
            assertEquals(middleware.calls.length, 1);
            assertEquals(middleware.calls[0].args[0], ctx);
        });
    });
});

describe("run", () => {
    it("should run middleware", async () => {
        const ctx = { update: { message: { text: "" } } } as Context;
        const middleware: Spy<MiddlewareFn<Context>> = spy((_ctx) => {});
        await run(middleware, ctx);
        assertEquals(middleware.calls.length, 1);
        assertEquals(middleware.calls[0].args[0], ctx);
    });
});<|MERGE_RESOLUTION|>--- conflicted
+++ resolved
@@ -14,19 +14,8 @@
 } from "./deps.test.ts";
 
 describe("BotError", () => {
-<<<<<<< HEAD
-    const ctx = new Context(
-        // deno-lint-ignore no-explicit-any
-        { message: { text: "test" } } as any,
-        // deno-lint-ignore no-explicit-any
-        0 as any,
-        // deno-lint-ignore no-explicit-any
-        0 as any,
-    );
-=======
     // @ts-ignore-error this message is missing many properties
     const ctx = new Context({ message: { text: "test" } }, 0, 0);
->>>>>>> a0f6776e
     it("should copy stack and message", () => {
         const e = new Error("nope");
         const err = new BotError(e, ctx);
