import { Context } from "../src/context.ts";
import { Api } from "../src/mod.ts";
import type {
    BusinessConnection,
    BusinessMessagesDeleted,
    Chat,
    Message,
    Update,
    User,
    UserFromGetMe,
} from "../src/types.ts";
import {
    assert,
    assertEquals,
    assertFalse,
    assertThrows,
    describe,
    it,
} from "./deps.test.ts";

describe("Context", () => {
    const u = { id: 42, first_name: "bot", is_bot: true } as User;
    const c = { id: 100, type: "private" } as Chat;
    const m = { text: "a", from: u, chat: c, sender_chat: c } as Message;
    const b = {
        id: "conn",
        user: u,
        can_reply: true,
        is_enabled: true,
<<<<<<< HEAD
        date: 0,
        user_chat_id: 2345,
=======
        user_chat_id: 42,
        date: 1112734,
>>>>>>> 2f43a952
    } as BusinessConnection;
    const d = {
        chat: c,
        message_ids: [0, 1, 2],
        business_connection_id: "conn",
    } as BusinessMessagesDeleted;
    const update = {
        message: m,
        edited_message: m,
        channel_post: m,
        edited_channel_post: m,
        business_connection: b,
        business_message: m,
        edited_business_message: m,
        deleted_business_messages: d,
        message_reaction: {
            chat: c,
            date: 42,
            message_id: 2,
            old_reaction: [],
            new_reaction: [{ type: "emoji", emoji: "👍" }],
        },
        message_reaction_count: {
            chat: c,
            date: 43,
            message_id: 3,
            reactions: [{
                type: { type: "emoji", emoji: "🍌" },
                total_count: 5,
            }],
        },
        inline_query: { id: "b", from: u, query: "iq" },
        chosen_inline_result: {
            from: u,
            inline_message_id: "x",
            result_id: "p",
        },
        callback_query: {
            data: "cb",
            game_short_name: "game",
            message: { ...m, from: { ...u, id: -999 } },
            from: u,
            inline_message_id: "y",
        },
        shipping_query: { id: "d", from: u, invoice_payload: "sq" },
        pre_checkout_query: { id: "e", from: u, invoice_payload: "pcq" },
        poll: { id: "f" },
        poll_answer: { poll_id: "g" },
        my_chat_member: { date: 1, from: u, chat: c },
        chat_member: { date: 2, from: u, chat: c },
        chat_join_request: { date: 3, from: u, chat: c },
        chat_boost: { chat: c, boost: { boost_id: 3, source: { user: u } } },
        removed_chat_boost: { chat: c, boost_id: 3, source: { user: u } },
    } as unknown as Update;
    const api = new Api("dummy-token");
    const me = { id: 42, username: "bot" } as UserFromGetMe;

    it("provide basic properties", () => {
        const ctx = new Context(update, api, me);
        assertEquals(ctx.update, update);
        assertEquals(ctx.api, api);
        assertEquals(ctx.me, me);
    });

    it("should have update shortcuts", () => {
        const ctx = new Context(update, api, me);
        assertEquals(ctx.message, update.message);
        assertEquals(ctx.editedMessage, update.edited_message);
        assertEquals(ctx.channelPost, update.channel_post);
        assertEquals(ctx.editedChannelPost, update.edited_channel_post);
        assertEquals(ctx.businessConnection, update.business_connection);
        assertEquals(ctx.businessMessage, update.business_message);
        assertEquals(ctx.editedBusinessMessage, update.edited_business_message);
        assertEquals(
            ctx.deletedBusinessMessages,
            update.deleted_business_messages,
        );
        assertEquals(ctx.messageReaction, update.message_reaction);
        assertEquals(ctx.messageReactionCount, update.message_reaction_count);
        assertEquals(ctx.inlineQuery, update.inline_query);
        assertEquals(ctx.chosenInlineResult, update.chosen_inline_result);
        assertEquals(ctx.callbackQuery, update.callback_query);
        assertEquals(ctx.shippingQuery, update.shipping_query);
        assertEquals(ctx.preCheckoutQuery, update.pre_checkout_query);
        assertEquals(ctx.poll, update.poll);
        assertEquals(ctx.pollAnswer, update.poll_answer);
        assertEquals(ctx.myChatMember, update.my_chat_member);
        assertEquals(ctx.chatMember, update.chat_member);
        assertEquals(ctx.chatJoinRequest, update.chat_join_request);
        assertEquals(ctx.chatBoost, update.chat_boost);
        assertEquals(ctx.removedChatBoost, update.removed_chat_boost);
    });

    it(".msg should aggregate messages", () => {
        let up: Update, ctx: Context;

        up = { message: update.message } as Update;
        ctx = new Context(up, api, me);
        assertEquals(ctx.msg, up.message);
        up = { edited_message: update.edited_message } as Update;
        ctx = new Context(up, api, me);
        assertEquals(ctx.msg, up.edited_message);
        up = { callback_query: update.callback_query } as Update;
        ctx = new Context(up, api, me);
        assertEquals(ctx.msg, up.callback_query?.message);
        up = { channel_post: update.channel_post } as Update;
        ctx = new Context(up, api, me);
        assertEquals(ctx.msg, up.channel_post);
        up = { edited_channel_post: update.edited_channel_post } as Update;
        ctx = new Context(up, api, me);
        assertEquals(ctx.msg, up.edited_channel_post);
        up = { business_message: update.business_message } as Update;
        ctx = new Context(up, api, me);
        assertEquals(ctx.msg, up.business_message);
        up = {
            edited_business_message: update.edited_business_message,
        } as Update;
        ctx = new Context(up, api, me);
        assertEquals(ctx.msg, up.edited_business_message);
    });
    it(".txt should aggregate text", () => {
        let up: Update, ctx: Context;
        const mc = {
            caption: "b",
            from: u,
            chat: c,
            sender_chat: c,
        } as Message;
        up = { message: update.message } as Update;
        ctx = new Context(up, api, me);
        assertEquals(ctx.txt, up.message?.text);
        up = { message: mc } as Update;
        ctx = new Context(up, api, me);
        assertEquals(ctx.txt, up.message?.caption);
    });

    it(".chat should aggregate chats", () => {
        let up: Update, ctx: Context;

        up = { message: update.message } as Update;
        ctx = new Context(up, api, me);
        assertEquals(ctx.chat, up.message?.chat);
        up = {
            deleted_business_messages: update.deleted_business_messages,
        } as Update;
        ctx = new Context(up, api, me);
        assertEquals(ctx.chat, up.deleted_business_messages?.chat);
        up = { message_reaction: update.message_reaction } as Update;
        ctx = new Context(up, api, me);
        assertEquals(ctx.chat, up.message_reaction?.chat);
        up = {
            message_reaction_count: update.message_reaction_count,
        } as Update;
        ctx = new Context(up, api, me);
        assertEquals(ctx.chat, up.message_reaction_count?.chat);
        up = { my_chat_member: update.my_chat_member } as Update;
        ctx = new Context(up, api, me);
        assertEquals(ctx.chat, up.my_chat_member?.chat);
        up = { chat_member: update.chat_member } as Update;
        ctx = new Context(up, api, me);
        assertEquals(ctx.chat, up.chat_member?.chat);
        up = { chat_join_request: update.chat_join_request } as Update;
        ctx = new Context(up, api, me);
        assertEquals(ctx.chat, up.chat_join_request?.chat);
        up = { chat_boost: update.chat_boost } as Update;
        ctx = new Context(up, api, me);
        assertEquals(ctx.chat, up.chat_boost?.chat);
        up = { removed_chat_boost: update.removed_chat_boost } as Update;
        ctx = new Context(up, api, me);
        assertEquals(ctx.chat, up.removed_chat_boost?.chat);
    });

    it(".from should aggregate user objects", () => {
        let up: Update, ctx: Context;

        up = { business_connection: update.business_connection } as Update;
        ctx = new Context(up, api, me);
        assertEquals(ctx.from, up.business_connection?.user);
        up = { message_reaction: update.message_reaction } as Update;
        ctx = new Context(up, api, me);
        assertEquals(ctx.from, up.message_reaction?.user);
        up = { chat_boost: update.chat_boost } as Update;
        ctx = new Context(up, api, me);
        assertEquals(ctx.from, up.chat_boost?.boost.source.user);
        up = { removed_chat_boost: update.removed_chat_boost } as Update;
        ctx = new Context(up, api, me);
        assertEquals(ctx.from, up.removed_chat_boost?.source?.user);
        up = { callback_query: update.callback_query } as Update;
        ctx = new Context(up, api, me);
        assertEquals(ctx.from, up.callback_query?.from);
        up = { message: update.message } as Update;
        ctx = new Context(up, api, me);
        assertEquals(ctx.from, up.message?.from);
        up = { inline_query: update.inline_query } as Update;
        ctx = new Context(up, api, me);
        assertEquals(ctx.from, up.inline_query?.from);
        up = { chosen_inline_result: update.chosen_inline_result } as Update;
        ctx = new Context(up, api, me);
        assertEquals(ctx.from, up.chosen_inline_result?.from);
        up = { shipping_query: update.shipping_query } as Update;
        ctx = new Context(up, api, me);
        assertEquals(ctx.from, up.shipping_query?.from);
        up = { pre_checkout_query: update.pre_checkout_query } as Update;
        ctx = new Context(up, api, me);
        assertEquals(ctx.from, up.pre_checkout_query?.from);
        up = { my_chat_member: update.my_chat_member } as Update;
        ctx = new Context(up, api, me);
        assertEquals(ctx.from, up.my_chat_member?.from);
        up = { chat_member: update.chat_member } as Update;
        ctx = new Context(up, api, me);
        assertEquals(ctx.from, up.chat_member?.from);
        up = { chat_join_request: update.chat_join_request } as Update;
        ctx = new Context(up, api, me);
        assertEquals(ctx.from, up.chat_join_request?.from);
    });

    it(".msgId should aggregate message identifiers", () => {
        let up: Update, ctx: Context;

        up = { message: update.message } as Update;
        ctx = new Context(up, api, me);
        assertEquals(ctx.msgId, up.message?.message_id);
        up = { message_reaction: update.message_reaction } as Update;
        ctx = new Context(up, api, me);
        assertEquals(ctx.msgId, up.message_reaction?.message_id);
        up = {
            message_reaction_count: update.message_reaction_count,
        } as Update;
        ctx = new Context(up, api, me);
        assertEquals(ctx.msgId, up.message_reaction_count?.message_id);
    });

    it(".chatId should aggregate chat identifiers", () => {
        let up: Update, ctx: Context;

        up = { message: update.message } as Update;
        ctx = new Context(up, api, me);
        assertEquals(ctx.chatId, up.message?.chat.id);
        up = { business_connection: up.business_connection } as Update;
        ctx = new Context(up, api, me);
        assertEquals(ctx.chatId, up.business_connection?.user_chat_id);
    });

    it(".inlineMessageId should aggregate inline message identifiers", () => {
        let up: Update, ctx: Context;

        up = { callback_query: update.callback_query } as Update;
        ctx = new Context(up, api, me);
        assertEquals(ctx.inlineMessageId, up.callback_query?.inline_message_id);
        up = { chosen_inline_result: update.chosen_inline_result } as Update;
        ctx = new Context(up, api, me);
        assertEquals(
            ctx.inlineMessageId,
            up.chosen_inline_result?.inline_message_id,
        );
    });

    it(".businessConnectionId should aggregate business connection identifiers", () => {
        let up: Update, ctx: Context;

        up = { message: update.message } as Update;
        ctx = new Context(up, api, me);
        assertEquals(
            ctx.businessConnectionId,
            up.message?.business_connection_id,
        );
        up = { business_connection: update.business_connection } as Update;
        ctx = new Context(up, api, me);
        assertEquals(ctx.businessConnectionId, up.business_connection?.id);
        up = {
            deleted_business_messages: update.deleted_business_messages,
        } as Update;
        ctx = new Context(up, api, me);
        assertEquals(
            ctx.businessConnectionId,
            up.deleted_business_messages?.business_connection_id,
        );
    });

    it("should be able to check for callback queries", () => {
        const ctx = new Context(update, api, me);

        assert(Context.has.callbackQuery("cb")(ctx));
        assert(ctx.hasCallbackQuery("cb"));
        assert(Context.has.callbackQuery(/^c./)(ctx));
        assertEquals(ctx.match, "cb".match(/^c./));
        assert(ctx.hasCallbackQuery(/^c./));
        assertFalse(Context.has.callbackQuery("bb")(ctx));
        assertFalse(ctx.hasCallbackQuery("bb"));
    });

    it("should be able to check for new reactions", () => {
        let up: Update = {
            update_id: 0,
            message_reaction: {
                chat: c,
                date: 42,
                message_id: 2,
                old_reaction: [
                    { type: "emoji", emoji: "🎉" },
                    { type: "custom_emoji", custom_emoji_id: "id" },
                ],
                new_reaction: [
                    { type: "emoji", emoji: "🎉" },
                    { type: "custom_emoji", custom_emoji_id: "id" },
                    { type: "emoji", emoji: "👍" },
                    { type: "paid" },
                ],
            },
        };
        let ctx = new Context(up, api, me);

        assert(Context.has.reaction("👍")(ctx));
        assert(ctx.hasReaction("👍"));
        assert(Context.has.reaction(["👍", "🏆"])(ctx));
        assert(ctx.hasReaction(["👍", "🏆"]));
        assert(Context.has.reaction({ type: "emoji", emoji: "👍" })(ctx));
        assert(ctx.hasReaction({ type: "emoji", emoji: "👍" }));
        assert(Context.has.reaction([{ type: "emoji", emoji: "👍" }])(ctx));
        assert(ctx.hasReaction([{ type: "emoji", emoji: "👍" }]));
        assert(Context.has.reaction({ type: "paid" }));
        assert(ctx.hasReaction({ type: "paid" }));
        assertFalse(Context.has.reaction("👎")(ctx));
        assertFalse(ctx.hasReaction("👎"));

        const removed = { type: "paid" as const };
        const added = {
            type: "custom_emoji" as const,
            custom_emoji_id: "id_new",
        };
        up = {
            update_id: 0,
            message_reaction: {
                chat: c,
                date: 42,
                message_id: 2,
                old_reaction: [
                    removed,
                    { type: "emoji", emoji: "🎉" },
                    { type: "custom_emoji", custom_emoji_id: "id" },
                ],
                new_reaction: [
                    { type: "emoji", emoji: "🎉" },
                    { type: "custom_emoji", custom_emoji_id: "id" },
                    added,
                ],
            },
        };
        ctx = new Context(up, api, me);

        assert(Context.has.reaction(added)(ctx));
        assert(ctx.hasReaction(added));
        assert(Context.has.reaction(["🏆", added])(ctx));
        assert(ctx.hasReaction(["🏆", added]));
        assertFalse(Context.has.reaction(removed)(ctx));
        assertFalse(ctx.hasReaction(removed));
    });

    it("should be able to check for chat types", () => {
        const ctx = new Context(update, api, me);

        assert(Context.has.chatType("private")(ctx));
        assert(ctx.hasChatType("private"));
        assert(Context.has.chatType(["channel", "private"])(ctx));
        assert(ctx.hasChatType(["channel", "private"]));
        assertFalse(Context.has.chatType("group")(ctx));
        assertFalse(ctx.hasChatType("group"));
    });

    it("should be able to check for commands", () => {
        let up = {
            message: {
                text: "/start args",
                entities: [{
                    type: "bot_command",
                    offset: 0,
                    length: "/start".length,
                }],
            },
        } as Update;
        let ctx = new Context(up, api, me);

        assert(Context.has.command("start")(ctx));
        assert(ctx.hasCommand("start"));
        assert(Context.has.command(["help", "start"])(ctx));
        assert(ctx.hasCommand(["help", "start"]));
        assertEquals(ctx.match, "args");
        assertFalse(Context.has.command("help")(ctx));
        assertFalse(ctx.hasCommand("help"));

        assertThrows(
            () => Context.has.command("/asdf"),
            "Do not include '/' when registering command handlers (use 'asdf' not '/asdf')",
        );

        up = {
            message: {
                text: "Test with /start args",
                entities: [{
                    type: "bot_command",
                    offset: "Test with ".length,
                    length: "/start".length,
                }],
            },
        } as Update;
        ctx = new Context(up, api, me);
        assertFalse(Context.has.command("start")(ctx));
        assertFalse(ctx.hasCommand("start"));

        up = {
            message: {
                text: "/start@BoT args",
                entities: [{
                    type: "bot_command",
                    offset: 0,
                    length: "/start@BoT".length,
                }],
            },
        } as Update;
        ctx = new Context(up, api, me);
        assert(Context.has.command("start")(ctx));
        assert(ctx.hasCommand("start"));

        up = {
            message: {
                text: "/start@not args",
                entities: [{
                    type: "bot_command",
                    offset: 0,
                    length: "/start@not".length,
                }],
            },
        } as Update;
        ctx = new Context(up, api, me);
        assertFalse(Context.has.command("start")(ctx));
        assertFalse(ctx.hasCommand("start"));

        up = { message: { text: "/start" } } as Update;
        ctx = new Context(up, api, me);
        assertFalse(Context.has.command("start")(ctx));
        assertFalse(ctx.hasCommand("start"));
    });

    it("should be able to check for game queries", () => {
        const ctx = new Context(update, api, me);

        assert(Context.has.gameQuery("game")(ctx));
        assert(ctx.hasGameQuery("game"));
        assert(Context.has.gameQuery(/^ga..$/)(ctx));
        assertEquals(ctx.match, "game".match(/^ga..$/));
        assert(ctx.hasGameQuery(/^ga..$/));
        assertFalse(Context.has.gameQuery("xy")(ctx));
        assertFalse(ctx.hasGameQuery("xy"));
    });

    it("should be able to check for inline queries", () => {
        const ctx = new Context(update, api, me);

        assert(Context.has.inlineQuery("iq")(ctx));
        assert(ctx.hasInlineQuery("iq"));
        assert(Context.has.inlineQuery(/^i./)(ctx));
        assertEquals(ctx.match, "iq".match(/^i./));
        assert(ctx.hasInlineQuery(/^i./));
        assertFalse(Context.has.inlineQuery("cb")(ctx));
        assertFalse(ctx.hasInlineQuery("cb"));
    });

    it("should be able to check the chosen inline result", () => {
        const ctx = new Context(update, api, me);

        assert(Context.has.chosenInlineResult("p")(ctx));
        assert(ctx.hasChosenInlineResult("p"));
        assert(Context.has.chosenInlineResult(/^p/)(ctx));
        assertEquals(ctx.match, "p".match(/^p/));
        assert(ctx.hasChosenInlineResult(/^p/));
        assertFalse(Context.has.chosenInlineResult("q")(ctx));
        assertFalse(ctx.hasChosenInlineResult("q"));
    });

    it("should be able to check for pre-checkout queries", () => {
        const ctx = new Context(update, api, me);

        assert(Context.has.preCheckoutQuery("pcq")(ctx));
        assert(ctx.hasPreCheckoutQuery("pcq"));
        assert(Context.has.preCheckoutQuery(/^p.q/)(ctx));
        assertEquals(ctx.match, "pcq".match(/^p.q/));
        assert(ctx.hasPreCheckoutQuery(/^p.q/));
        assertFalse(Context.has.preCheckoutQuery("pq")(ctx));
        assertFalse(ctx.hasPreCheckoutQuery("pq"));
    });

    it("should be able to check for shipping queries", () => {
        const ctx = new Context(update, api, me);

        assert(Context.has.shippingQuery("sq")(ctx));
        assert(ctx.hasShippingQuery("sq"));
        assert(Context.has.shippingQuery(/^s./)(ctx));
        assertEquals(ctx.match, "sq".match(/^s./));
        assert(ctx.hasShippingQuery(/^s./));
        assertFalse(Context.has.shippingQuery("sp")(ctx));
        assertFalse(ctx.hasShippingQuery("sp"));
    });

    it("should be able to match filter queries", () => {
        const ctx = new Context(update, api, me);

        assert(Context.has.filterQuery(":text")(ctx));
        assert(ctx.has(":text"));
        assertFalse(Context.has.filterQuery(":photo")(ctx));
        assertFalse(ctx.has(":photo"));
    });

    it("should be able to check for text", () => {
        const ctx = new Context(update, api, me);

        assert(Context.has.text("a")(ctx));
        assert(ctx.hasText("a"));
        assertFalse(Context.has.text("b")(ctx));
        assertFalse(ctx.hasText("b"));
    });

    it("should be able to extract entity text", () => {
        let up = {
            message: {
                text: "/start some@email.com",
                entities: [
                    {
                        type: "bot_command",
                        offset: 0,
                        length: "/start".length,
                    },
                    {
                        type: "email",
                        offset: "/start ".length,
                        length: "some@email.com".length,
                    },
                ],
            },
        } as Update;
        let ctx = new Context(up, api, me);

        assertEquals(ctx.entities(), [
            {
                type: "bot_command",
                offset: 0,
                length: "/start".length,
                text: "/start",
            },
            {
                type: "email",
                offset: "/start ".length,
                length: "some@email.com".length,
                text: "some@email.com",
            },
        ]);
        assertEquals(ctx.entities("email"), [{
            ...up.message!.entities![1],
            text: "some@email.com",
        }]);

        up = {
            message: {
                text: "/start some@email.com",
            },
        } as Update;
        ctx = new Context(up, api, me);
        assertEquals(ctx.entities(), []);

        up = { message: {} } as Update;
        ctx = new Context(up, api, me);
        assertEquals(ctx.entities(), []);

        up = {} as Update;
        ctx = new Context(up, api, me);
        assertEquals(ctx.entities(), []);

        up = {
            message: {
                caption: "some@email.com",
                caption_entities: [{
                    type: "email",
                    offset: 0,
                    length: "some@email.com".length,
                }],
            },
        } as Update;
        ctx = new Context(up, api, me);
        assertEquals(ctx.entities(), [{
            type: "email",
            offset: 0,
            length: "some@email.com".length,
            text: "some@email.com",
        }]);
    });

    it("should be able to extract reaction info", () => {
        const ye = { type: "emoji", emoji: "👍" };
        const no = { type: "emoji", emoji: "👎" };
        const ok = { type: "emoji", emoji: "👌" };
        const cye = { type: "custom_emoji", custom_emoji_id: "id-ye" };
        const cno = { type: "custom_emoji", custom_emoji_id: "id-no" };
        const cok = { type: "custom_emoji", custom_emoji_id: "id-ok" };
        const p = { type: "paid" };
        let up = {
            message_reaction: {
                old_reaction: [ye, no, p, cye, cno],
                new_reaction: [ok, no, p, cok, cno],
            },
        } as Update;
        let ctx = new Context(up, api, me);
        const {
            emoji,
            emojiRemoved,
            emojiKept,
            emojiAdded,
            customEmoji,
            customEmojiRemoved,
            customEmojiKept,
            customEmojiAdded,
            paid,
            paidAdded,
        } = ctx.reactions();
        assertEquals(emoji, [ok.emoji, no.emoji]);
        assertEquals(emojiRemoved, [ye.emoji]);
        assertEquals(emojiKept, [no.emoji]);
        assertEquals(emojiAdded, [ok.emoji]);
        assertEquals(customEmoji, [cok.custom_emoji_id, cno.custom_emoji_id]);
        assertEquals(customEmojiRemoved, [cye.custom_emoji_id]);
        assertEquals(customEmojiKept, [cno.custom_emoji_id]);
        assertEquals(customEmojiAdded, [cok.custom_emoji_id]);
        assertEquals(paid, true);
        assertEquals(paidAdded, false);

        up = { message: update.message } as Update;
        ctx = new Context(up, api, me);
        assertEquals(ctx.reactions(), {
            emoji: [],
            emojiRemoved: [],
            emojiKept: [],
            emojiAdded: [],
            customEmoji: [],
            customEmojiRemoved: [],
            customEmojiKept: [],
            customEmojiAdded: [],
            paid: false,
            paidAdded: false,
        });
    });
});<|MERGE_RESOLUTION|>--- conflicted
+++ resolved
@@ -27,13 +27,8 @@
         user: u,
         can_reply: true,
         is_enabled: true,
-<<<<<<< HEAD
-        date: 0,
-        user_chat_id: 2345,
-=======
         user_chat_id: 42,
         date: 1112734,
->>>>>>> 2f43a952
     } as BusinessConnection;
     const d = {
         chat: c,
