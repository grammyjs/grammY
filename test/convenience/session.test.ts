<<<<<<< HEAD
import { session, type SessionFlavor } from "../../src/convenience/session.ts";
import { Composer, type Context, type MiddlewareFn } from "../../src/mod.ts";
import { assertEquals } from "https://deno.land/std@0.147.0/testing/asserts.ts";
import { type Spy, spy } from "https://deno.land/std@0.147.0/testing/mock.ts";
=======
import {
    Composer,
    type Context,
    lazySession,
    type LazySessionFlavor,
    MemorySessionStorage,
    type MiddlewareFn,
    session,
    type SessionFlavor,
} from "../../src/mod.ts";
>>>>>>> 8f229e62
import {
    assert,
    assertEquals,
    assertRejects,
} from "https://deno.land/std@0.147.0/testing/asserts.ts";
import { spy } from "https://deno.land/std@0.147.0/testing/mock.ts";
import { describe, it } from "https://deno.land/std@0.147.0/testing/bdd.ts";

const TICK_MS = 50;
const tick = (n = 1) => new Promise((r) => setTimeout(r, n * TICK_MS));

describe("session", () => {
    const next = () => Promise.resolve();

    it("should pass through updates", async () => {
        type C = Context & SessionFlavor<never>;
        const composer = new Composer<C>();
        const ctx = { chat: { id: 42 } } as C;
        const middleware = spy((_ctx) => {});
        composer.use(session(), middleware);
        await composer.middleware()(ctx, next);
        assertEquals(middleware.calls[0].args[0], ctx);
    });

    it("should throw when reading from empty session key", async () => {
        type C = Context & SessionFlavor<number>;
        const composer = new Composer<C>();
        const ctx = {} as C;
        composer.use(
            session({ getSessionKey: () => undefined }),
            () => ctx.session,
        );
        await assertRejects(async () => {
            await composer.middleware()(ctx, next);
        });
    });

    it("should throw when writing to empty session key", async () => {
        type C = Context & SessionFlavor<number>;
        const composer = new Composer<C>();
        const ctx = {} as C;
        composer.use(
            session({ getSessionKey: () => undefined }),
            () => ctx.session = 0,
        );
        await assertRejects(async () => {
            await composer.middleware()(ctx, next);
        });
    });

    it("should skip write upon error", async () => {
        type C = Context & SessionFlavor<number>;
        const storage = {
            read: spy((_key: string) => 0),
            write: spy((_key: string, _value: number) => {}),
            delete: spy((_key: string) => {}),
        };
        const composer = new Composer<C>();
        const ctx = { chat: { id: 42 } } as C;
        composer.use(session({ storage }))
            .use(() => {
                ctx.session = 0;
                throw new Error("err");
            });
        await assertRejects(async () => {
            await composer.middleware()(ctx, next);
        });
        assertEquals(storage.read.calls.length, 1);
        assertEquals(storage.read.calls[0].args, ["42"]);
        assertEquals(storage.write.calls.length, 0);
        assertEquals(storage.delete.calls.length, 0);
    });

    it("should do IO with primitives", async () => {
        let val: number | undefined = 0;
        const storage = {
            read: spy((_key: string) => val),
            write: spy((_key: string, value: number) => {
                val = value;
            }),
            delete: spy((_key: string) => {
                val = undefined;
            }),
        };
        type C = Context & SessionFlavor<number>;
        const composer = new Composer<C>();
        let ctx = { chat: { id: 42 } } as C;
        composer.use(session({ storage }))
            .use((ctx) => {
                if (ctx.session === 0) ctx.session = 1;
                else ctx.session = null;
            });

        await composer.middleware()(ctx, next);
        ctx = { chat: { id: 42 } } as C;
        await composer.middleware()(ctx, next);

        assertEquals(storage.read.calls.length, 2);
        assertEquals(storage.read.calls[0].args, ["42"]);
        assertEquals(storage.read.calls[1].args, ["42"]);
        assertEquals(storage.read.calls[0].returned, 0);
        assertEquals(storage.read.calls[1].returned, 1);

        assertEquals(storage.write.calls.length, 1);
        assertEquals(storage.write.calls[0].args, ["42", 1]);

        assertEquals(storage.delete.calls.length, 1);
        assertEquals(storage.delete.calls[0].args, ["42"]);
    });

    it("should do IO with objects", async () => {
        let val: Record<string, number> | undefined;
        const storage = {
            read: spy((_key: string) => val),
            write: spy((_key: string, value: Record<string, number>) => {
                val = value;
            }),
            delete: spy((_key: string) => {
                val = undefined;
            }),
        };
        const initial = spy(() => ({}));
        type C = Context & SessionFlavor<Record<string, number>>;
        const composer = new Composer<C>();
        let ctx = { chat: { id: 42 } } as C;
        composer
            .use(session({ storage, initial }))
            .use((ctx) => {
                const idx = storage.read.calls.length - 1;
                switch (Object.keys(ctx.session).length) {
                    case 0:
                        assertEquals(storage.read.calls[idx].args, ["42"]);
                        assertEquals(
                            storage.read.calls[idx].returned,
                            undefined,
                        );
                        ctx.session.foo = 0;
                        break;
                    case 1:
                        assertEquals(storage.read.calls[idx].args, ["42"]);
                        assertEquals(storage.read.calls[idx].returned, {
                            foo: 0,
                        });
                        ctx.session.foo++;
                        ctx.session.bar = 0;
                        break;
                    case 2:
                        assertEquals(storage.read.calls[idx].args, ["42"]);
                        assertEquals(storage.read.calls[idx].returned, {
                            foo: 1,
                            bar: 0,
                        });
                        ctx.session.bar++;
                        ctx.session.baz = 0;
                        break;
                    case 3:
                        assertEquals(storage.read.calls[idx].args, ["42"]);
                        assertEquals(
                            storage.read.calls[idx].returned,
                            { foo: 1, bar: 1, baz: 0 },
                        );
                        ctx.session = undefined;
                        break;
                }
            });

        await composer.middleware()(ctx, next);
        assertEquals(storage.write.calls[0].args, ["42", { foo: 0 }]);

        ctx = { chat: { id: 42 } } as C;
        await composer.middleware()(ctx, next);
        assertEquals(storage.write.calls[1].args, ["42", { foo: 1, bar: 0 }]);

        ctx = { chat: { id: 42 } } as C;
        await composer.middleware()(ctx, next);
        assertEquals(
            storage.write.calls[2].args,
            ["42", { foo: 1, bar: 1, baz: 0 }],
        );

        ctx = { chat: { id: 42 } } as C;
        await composer.middleware()(ctx, next);
        assertEquals(storage.delete.calls[0].args, ["42"]);

        ctx = { chat: { id: 42 } } as C;
        await composer.middleware()(ctx, next);
        assertEquals(storage.write.calls[3].args, ["42", { foo: 0 }]);

        assertEquals(initial.calls.length, 2);
        assertEquals(storage.read.calls.length, 5);
        assertEquals(storage.write.calls.length, 4);
        assertEquals(storage.delete.calls.length, 1);
    });
});

describe("lazySession", () => {
    const next = () => Promise.resolve();

    it("should pass through updates", async () => {
        type C = Context & SessionFlavor<never>;
        const composer = new Composer<C>();
        const ctx = { chat: { id: 42 } } as C;
        const middleware = spy((_ctx) => {});
        composer.use(lazySession(), middleware);
        await composer.middleware()(ctx, next);
        assertEquals(middleware.calls[0].args[0], ctx);
    });

    it("should throw when reading from empty session key", async () => {
        type C = Context & LazySessionFlavor<number>;
        const composer = new Composer<C>();
        const ctx = {} as C;
        composer.use(
            lazySession({ getSessionKey: () => undefined }),
            () => ctx.session,
        );
        await assertRejects(async () => {
            await composer.middleware()(ctx, next);
        });
    });

    it("should throw when writing to empty session key", async () => {
        type C = Context & LazySessionFlavor<number>;
        const composer = new Composer<C>();
        const ctx = {} as C;
        composer.use(
            lazySession({ getSessionKey: () => undefined }),
            () => ctx.session = 0,
        );
        await assertRejects(async () => {
            await composer.middleware()(ctx, next);
        });
    });

    it("should skip write upon error", async () => {
        type C = Context & LazySessionFlavor<number>;
        const storage = {
            read: spy((_key: string) => 0),
            write: spy((_key: string, _value: number) => {}),
            delete: spy((_key: string) => {}),
        };
        const composer = new Composer<C>();
        const ctx = { chat: { id: 42 } } as C;
        composer.use(lazySession({ storage }))
            .use(async () => {
                const old = await ctx.session;
                ctx.session = old + 1;
                throw new Error("err");
            });
        await assertRejects(async () => {
            await composer.middleware()(ctx, next);
        });
        assertEquals(storage.read.calls.length, 1);
        assertEquals(storage.read.calls[0].args, ["42"]);
        assertEquals(storage.write.calls.length, 0);
        assertEquals(storage.delete.calls.length, 0);
    });

    it("should do IO with primitives", async () => {
        let val: number | undefined = 0;
        const storage = {
            read: spy((_key: string) => val),
            write: spy((_key: string, value: number) => {
                val = value;
            }),
            delete: spy((_key: string) => {
                val = undefined;
            }),
        };
        type C = Context & LazySessionFlavor<number>;
        const composer = new Composer<C>();
        let ctx = { chat: { id: 42 } } as C;
        composer.use(lazySession({ storage }))
            .use(async (ctx) => {
                if (await ctx.session === 0) ctx.session = 1;
                else ctx.session = null;
            });

        await composer.middleware()(ctx, next);
        ctx = { chat: { id: 42 } } as C;
        await composer.middleware()(ctx, next);

        assertEquals(storage.read.calls.length, 2);
        assertEquals(storage.read.calls[0].args, ["42"]);
        assertEquals(storage.read.calls[1].args, ["42"]);
        assertEquals(storage.read.calls[0].returned, 0);
        assertEquals(storage.read.calls[1].returned, 1);

        assertEquals(storage.write.calls.length, 1);
        assertEquals(storage.write.calls[0].args, ["42", 1]);

        assertEquals(storage.delete.calls.length, 1);
        assertEquals(storage.delete.calls[0].args, ["42"]);
    });

    it("should do IO with objects", async () => {
        let val: Record<string, number> | undefined;
        const storage = {
            read: spy((_key: string) => val),
            write: spy((_key: string, value: Record<string, number>) => {
                val = value;
            }),
            delete: spy((_key: string) => {
                val = undefined;
            }),
        };
        const initial = spy(() => ({}));
        type C = Context & LazySessionFlavor<Record<string, number>>;
        const composer = new Composer<C>();
        let ctx = { chat: { id: 42 } } as C;
        composer
            .use(lazySession({ storage, initial }))
            .use(async (ctx) => {
                let idx = storage.read.calls.length - 1;
                await ctx.session;
                assertEquals(++idx, storage.read.calls.length - 1);
                switch (Object.keys(await ctx.session).length) {
                    case 0:
                        assertEquals(storage.read.calls[idx].args, ["42"]);
                        assertEquals(
                            storage.read.calls[idx].returned,
                            undefined,
                        );
                        (await ctx.session).foo = 0;
                        break;
                    case 1:
                        assertEquals(storage.read.calls[idx].args, ["42"]);
                        assertEquals(storage.read.calls[idx].returned, {
                            foo: 0,
                        });
                        (await ctx.session).foo++;
                        (await ctx.session).bar = 0;
                        break;
                    case 2:
                        assertEquals(storage.read.calls[idx].args, ["42"]);
                        assertEquals(storage.read.calls[idx].returned, {
                            foo: 1,
                            bar: 0,
                        });
                        (await ctx.session).bar++;
                        (await ctx.session).baz = 0;
                        break;
                    case 3:
                        assertEquals(storage.read.calls[idx].args, ["42"]);
                        assertEquals(
                            storage.read.calls[idx].returned,
                            { foo: 1, bar: 1, baz: 0 },
                        );
                        ctx.session = undefined;
                        break;
                }
            });

        await composer.middleware()(ctx, next);
        assertEquals(storage.write.calls[0].args, ["42", { foo: 0 }]);

        ctx = { chat: { id: 42 } } as C;
        await composer.middleware()(ctx, next);
        assertEquals(storage.write.calls[1].args, ["42", { foo: 1, bar: 0 }]);

        ctx = { chat: { id: 42 } } as C;
        await composer.middleware()(ctx, next);
        assertEquals(
            storage.write.calls[2].args,
            ["42", { foo: 1, bar: 1, baz: 0 }],
        );

        ctx = { chat: { id: 42 } } as C;
        await composer.middleware()(ctx, next);
        assertEquals(storage.delete.calls[0].args, ["42"]);

        ctx = { chat: { id: 42 } } as C;
        await composer.middleware()(ctx, next);
        assertEquals(storage.write.calls[3].args, ["42", { foo: 0 }]);

        assertEquals(initial.calls.length, 2);
        assertEquals(storage.read.calls.length, 5);
        assertEquals(storage.write.calls.length, 4);
        assertEquals(storage.delete.calls.length, 1);
    });

    let val: number | undefined;
    let storage = {
        read: spy((_key: string) => tick(2).then(() => val)),
        write: spy((_key: string, value: number) => {
            val = value;
        }),
        delete: spy((_key: string) => {
            val = undefined;
        }),
    };
    type C = Context & LazySessionFlavor<number>;
    let composer: Composer<C>;
    let ctx: C;

    function reset() {
        val = 0;
        storage = {
            read: spy((_key: string) => tick(2).then(() => val)),
            write: spy((_key: string, value: number) => {
                val = value;
            }),
            delete: spy((_key: string) => {
                val = undefined;
            }),
        };
        composer = new Composer<C>();
        ctx = { chat: { id: 42 } } as C;
    }
    async function run(mw: MiddlewareFn<C>) {
        reset();
        composer.use(lazySession({ storage, initial: () => 0 }), mw);
        await composer.middleware()(ctx, next);
    }

    it("should not read after write", async () => {
        await run(async (ctx) => {
            ctx.session = 0;
            await ctx.session;
        });
        assertEquals(storage.read.calls.length, 0);
        assertEquals(storage.write.calls.length, 1);
    });

    it("should not write if nothing was read", async () => {
        await run(() => {});
        assertEquals(storage.read.calls.length, 0);
        assertEquals(storage.write.calls.length, 0);
    });

    it("should discard read if it completes after manual write", async () => {
        await run(async (ctx) => {
            const p = Promise.resolve(ctx.session)
                .then(async () => {
                    assertEquals(await ctx.session, 42);
                });
            await tick();
            ctx.session = 42;
            await p;
        });
    });

    it("should await written promises", async () => {
        await run((ctx) => {
            ctx.session = tick().then(() => 42);
        });
        assertEquals(storage.write.calls.length, 1);
        assertEquals(storage.write.calls[0].args, ["42", 42]);
    });

    it("should wait for read ops to complete", async () => {
        let p: Promise<void> | undefined;
        let done = false;
        await run((ctx) => {
            p = Promise.resolve(ctx.session).then(() => {
                done = true;
            });
        });
        assertEquals(storage.read.calls.length, 1);
        assertEquals(storage.read.calls[0].args, ["42"]);
        assertEquals(storage.write.calls.length, 1);
        assertEquals(storage.write.calls[0].args, ["42", 0]);
        assert(done);
        await p;
    });
});

describe("MemorySessionStorage", () => {
    it("should support read, write, and delete operations", () => {
        const store = new MemorySessionStorage<number>();
        assertEquals(store.read("k"), undefined);
        store.write("k", 42);
        assertEquals(store.read("k"), 42);
        store.delete("k");
        assertEquals(store.read("k"), undefined);
    });
    it("should support enumerating all keys", () => {
        const store = new MemorySessionStorage<number>();
        store.write("k0", 42);
        store.write("k1", 43);
        store.write("k2", 44);
        assertEquals(store.readAll(), [42, 43, 44]);
    });
    it("should support timeouts", async () => {
        const store = new MemorySessionStorage<number>(TICK_MS);
        store.write("k", 42);
        assertEquals(store.read("k"), 42);
        await tick(2);
        assertEquals(store.read("k"), undefined);
        store.write("k", 42);
        assertEquals(store.read("k"), 42);
    });
});<|MERGE_RESOLUTION|>--- conflicted
+++ resolved
@@ -1,20 +1,5 @@
-<<<<<<< HEAD
 import { session, type SessionFlavor } from "../../src/convenience/session.ts";
 import { Composer, type Context, type MiddlewareFn } from "../../src/mod.ts";
-import { assertEquals } from "https://deno.land/std@0.147.0/testing/asserts.ts";
-import { type Spy, spy } from "https://deno.land/std@0.147.0/testing/mock.ts";
-=======
-import {
-    Composer,
-    type Context,
-    lazySession,
-    type LazySessionFlavor,
-    MemorySessionStorage,
-    type MiddlewareFn,
-    session,
-    type SessionFlavor,
-} from "../../src/mod.ts";
->>>>>>> 8f229e62
 import {
     assert,
     assertEquals,
