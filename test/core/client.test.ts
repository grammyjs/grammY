--- conflicted
+++ resolved
@@ -1,10 +1,6 @@
 import { createRawApi, type TransformableApi } from "../../src/core/client.ts";
-<<<<<<< HEAD
-=======
+import { GrammyError } from "../../src/mod.ts";
 import { type ApiResponse } from "../../src/types.ts";
->>>>>>> 1aee7d19
-import { GrammyError } from "../../src/mod.ts";
-import { type ApiResponse } from "../../src/platform.deno.ts";
 import {
     assertEquals,
     assertRejects,
