# This workflow uses actions that are not certified by GitHub.
# They are provided by a third-party and are governed by
# separate terms of service, privacy policy, and support
# documentation.

# This workflow will install Deno and run tests across stable and nightly builds on Windows, Ubuntu and macOS.
# For more information see: https://github.com/denolib/setup-deno

name: grammY

on:
  push:
    branches: [main]
  pull_request:
    branches: [main]

jobs:
  backport:
    runs-on: ubuntu-latest
    steps:
      - name: Setup repo
        uses: actions/checkout@v2

      - name: Install dependencies
        run: npm install

      - name: Run backporting
        run: npm run backport

  format-and-lint:
    runs-on: ubuntu-latest
    steps:
      - name: Setup repo
        uses: actions/checkout@v2

      - uses: denoland/setup-deno@main
        with:
          deno-version: v1.x

      - name: Check Format
        run: deno fmt --config deno.json --check

      - name: Lint
        run: deno lint --config deno.json

  test:
    runs-on: ${{ matrix.os }} # runs a test on Ubuntu, Windows and macOS

    strategy:
      matrix:
        os: [macOS-latest, windows-latest, ubuntu-latest]

    steps:
      - name: Setup repo
        uses: actions/checkout@v2

      - uses: denoland/setup-deno@main
        with:
          deno-version: v1.x

      - name: Cache Dependencies
        run: deno cache src/mod.ts

      - name: Run Tests
<<<<<<< HEAD
        run: deno test --allow-env --config deno.json

      - name: Run Linting
        run: deno lint --config deno.json
=======
        run: deno test --config deno.json --allow-env
>>>>>>> 64223236
<|MERGE_RESOLUTION|>--- conflicted
+++ resolved
@@ -9,64 +9,60 @@
 name: grammY
 
 on:
-  push:
-    branches: [main]
-  pull_request:
-    branches: [main]
+    push:
+        branches: [main]
+    pull_request:
+        branches: [main]
 
 jobs:
-  backport:
-    runs-on: ubuntu-latest
-    steps:
-      - name: Setup repo
-        uses: actions/checkout@v2
+    backport:
+        runs-on: ubuntu-latest
+        steps:
+            - name: Setup repo
+              uses: actions/checkout@v2
 
-      - name: Install dependencies
-        run: npm install
+            - name: Install dependencies
+              run: npm install
 
-      - name: Run backporting
-        run: npm run backport
+            - name: Run backporting
+              run: npm run backport
 
-  format-and-lint:
-    runs-on: ubuntu-latest
-    steps:
-      - name: Setup repo
-        uses: actions/checkout@v2
+    format-and-lint:
+        runs-on: ubuntu-latest
+        steps:
+            - name: Setup repo
+              uses: actions/checkout@v2
 
-      - uses: denoland/setup-deno@main
-        with:
-          deno-version: v1.x
+            - uses: denoland/setup-deno@main
+              with:
+                  deno-version: v1.x
 
-      - name: Check Format
-        run: deno fmt --config deno.json --check
+            - name: Check Format
+              run: deno fmt --config deno.json --check
 
-      - name: Lint
-        run: deno lint --config deno.json
+            - name: Lint
+              run: deno lint --config deno.json
 
-  test:
-    runs-on: ${{ matrix.os }} # runs a test on Ubuntu, Windows and macOS
+    test:
+        runs-on: ${{ matrix.os }} # runs a test on Ubuntu, Windows and macOS
 
-    strategy:
-      matrix:
-        os: [macOS-latest, windows-latest, ubuntu-latest]
+        strategy:
+            matrix:
+                os: [macOS-latest, windows-latest, ubuntu-latest]
 
-    steps:
-      - name: Setup repo
-        uses: actions/checkout@v2
+        steps:
+            - name: Setup repo
+              uses: actions/checkout@v2
 
-      - uses: denoland/setup-deno@main
-        with:
-          deno-version: v1.x
+            - uses: denoland/setup-deno@main
+              with:
+                  deno-version: v1.x
 
-      - name: Cache Dependencies
-        run: deno cache src/mod.ts
+            - name: Cache Dependencies
+              run: deno cache src/mod.ts
 
-      - name: Run Tests
-<<<<<<< HEAD
-        run: deno test --allow-env --config deno.json
+            - name: Run Tests
+              run: deno test --config deno.json --allow-env
 
-      - name: Run Linting
-        run: deno lint --config deno.json
-=======
-        run: deno test --config deno.json --allow-env
->>>>>>> 64223236
+            - name: Run Linting
+              run: deno lint --config deno.json