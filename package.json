{
    "name": "grammy",
    "description": "The Telegram Bot Framework.",
    "version": "1.19.2",
    "author": "KnorpelSenf",
    "license": "MIT",
    "engines": {
        "node": "^12.20.0 || >=14.13.1"
    },
    "homepage": "https://grammy.dev/",
    "repository": {
        "type": "git",
        "url": "https://github.com/grammyjs/grammY"
    },
    "scripts": {
<<<<<<< HEAD
        "prepare": "deno task --quiet backport"
=======
        "prepare": "npm run backport",
        "backport": "deno2node tsconfig.json"
>>>>>>> 1c238c0f
    },
    "dependencies": {
        "@grammyjs/types": "3.3.0",
        "abort-controller": "^3.0.0",
        "debug": "^4.3.4",
        "node-fetch": "^2.7.0"
    },
    "devDependencies": {
        "@types/debug": "^4.1.9",
        "@types/node": "^12.20.55",
<<<<<<< HEAD
        "@types/node-fetch": "2.6.2"
=======
        "@types/node-fetch": "2.6.2",
        "deno2node": "^1.9.0"
>>>>>>> 1c238c0f
    },
    "files": [
        "out/"
    ],
    "main": "./out/mod.js",
    "types": "./out/mod.d.ts",
    "exports": {
        ".": {
            "types": "./out/mod.d.ts",
            "node": "./out/mod.js",
            "browser": "./out/web.mjs",
            "default": "./out/web.mjs"
        },
        "./types": {
            "types": "./out/types.d.ts"
        },
        "./web": {
            "types": "./out/web.d.ts",
            "default": "./out/web.mjs"
        }
    },
    "typesVersions": {
        "*": {
            "web": [
                "out/web"
            ],
            "types": [
                "out/types"
            ]
        }
    },
    "keywords": [
        "telegram",
        "bot",
        "api",
        "client",
        "framework",
        "library",
        "grammy"
    ]
}<|MERGE_RESOLUTION|>--- conflicted
+++ resolved
@@ -13,12 +13,7 @@
         "url": "https://github.com/grammyjs/grammY"
     },
     "scripts": {
-<<<<<<< HEAD
         "prepare": "deno task --quiet backport"
-=======
-        "prepare": "npm run backport",
-        "backport": "deno2node tsconfig.json"
->>>>>>> 1c238c0f
     },
     "dependencies": {
         "@grammyjs/types": "3.3.0",
@@ -29,12 +24,7 @@
     "devDependencies": {
         "@types/debug": "^4.1.9",
         "@types/node": "^12.20.55",
-<<<<<<< HEAD
         "@types/node-fetch": "2.6.2"
-=======
-        "@types/node-fetch": "2.6.2",
-        "deno2node": "^1.9.0"
->>>>>>> 1c238c0f
     },
     "files": [
         "out/"
