{
    "name": "grammy",
    "description": "The Telegram Bot Framework.",
    "version": "1.8.3",
    "author": "KnorpelSenf",
    "license": "MIT",
    "engines": {
        "node": "^12.20.0 || >=14.13.1"
    },
    "homepage": "https://grammy.dev/",
    "repository": {
        "type": "git",
        "url": "https://github.com/grammyjs/grammY"
    },
    "scripts": {
        "prepare": "npm run backport",
        "cache": "deno cache src/mod.ts",
        "lint": "deno lint --config deno.json",
        "fmt": "deno fmt --config deno.json",
        "test": "deno test ./test/",
        "bundle": "cd bundling && ./bundle-all.sh",
        "backport": "deno2node tsconfig.json",
        "contribs": "all-contributors"
    },
    "dependencies": {
        "@grammyjs/types": "^2.7.0",
        "abort-controller": "^3.0.0",
        "debug": "^4.3.4",
        "node-fetch": "^2.6.7"
    },
    "devDependencies": {
        "@types/debug": "^4.1.7",
<<<<<<< HEAD
        "@types/node": "^12.20.47",
=======
        "@types/node": "^12.20.50",
>>>>>>> d8d8c40b
        "@types/node-fetch": "^2.6.1",
        "all-contributors-cli": "^6.20.0",
        "deno2node": "^1.3.0"
    },
    "files": [
        "out/"
    ],
    "main": "./out/mod.js",
    "types": "./out/mod.d.ts",
    "keywords": [
        "telegram",
        "bot",
        "api",
        "client",
        "framework",
        "library",
        "grammy"
    ]
}<|MERGE_RESOLUTION|>--- conflicted
+++ resolved
@@ -30,11 +30,7 @@
     },
     "devDependencies": {
         "@types/debug": "^4.1.7",
-<<<<<<< HEAD
-        "@types/node": "^12.20.47",
-=======
         "@types/node": "^12.20.50",
->>>>>>> d8d8c40b
         "@types/node-fetch": "^2.6.1",
         "all-contributors-cli": "^6.20.0",
         "deno2node": "^1.3.0"
